/*
 * Copyright 2005-2017 ECMWF.
 *
 * This software is licensed under the terms of the Apache Licence Version 2.0
 * which can be obtained at http://www.apache.org/licenses/LICENSE-2.0.
 *
 * In applying this licence, ECMWF does not waive the privileges and immunities granted to it by
 * virtue of its status as an intergovernmental organisation nor does it submit to any jurisdiction.
 */

#include "grib_api_internal.h"

/*
   This is used by make_class.pl

   START_CLASS_DEF
   CLASS      = accessor
   SUPER      = grib_accessor_class_values
   IMPLEMENTS = init
   IMPLEMENTS = unpack_double
   IMPLEMENTS = pack_double
   IMPLEMENTS = unpack_double_element
   IMPLEMENTS = value_count
   MEMBERS=const char*  numberOfValues
   MEMBERS=const char*  bits_per_value
   MEMBERS=const char*  reference_value
   MEMBERS=const char*  binary_scale_factor
   MEMBERS=const char*  decimal_scale_factor
   MEMBERS=const char*  typeOfOriginalFieldValues
   MEMBERS=const char*  groupSplittingMethodUsed
   MEMBERS=const char*  missingValueManagementUsed
   MEMBERS=const char*  primaryMissingValueSubstitute
   MEMBERS=const char*  secondaryMissingValueSubstitute
   MEMBERS=const char*  numberOfGroupsOfDataValues
   MEMBERS=const char*  referenceForGroupWidths
   MEMBERS=const char*  numberOfBitsUsedForTheGroupWidths
   MEMBERS=const char*  referenceForGroupLengths
   MEMBERS=const char*  lengthIncrementForTheGroupLengths
   MEMBERS=const char*  trueLengthOfLastGroup
   MEMBERS=const char*  numberOfBitsUsedForTheScaledGroupLengths
   MEMBERS=const char*  orderOfSpatialDifferencing
   MEMBERS=const char*  numberOfOctetsExtraDescriptors

   END_CLASS_DEF

 */

/* START_CLASS_IMP */

/*

Don't edit anything between START_CLASS_IMP and END_CLASS_IMP
Instead edit values between START_CLASS_DEF and END_CLASS_DEF
or edit "accessor.class" and rerun ./make_class.pl

*/

static int pack_double(grib_accessor*, const double* val,size_t *len);
static int unpack_double(grib_accessor*, double* val,size_t *len);
static int value_count(grib_accessor*,long*);
static void init(grib_accessor*,const long, grib_arguments* );
static void init_class(grib_accessor_class*);
static int unpack_double_element(grib_accessor*,size_t i, double* val);

typedef struct grib_accessor_data_g22order_packing {
    grib_accessor          att;
/* Members defined in gen */
/* Members defined in values */
	int  carg;
	const char* seclen;
	const char* offsetdata;
	const char* offsetsection;
	int dirty;
/* Members defined in data_g22order_packing */
	const char*  numberOfValues;
	const char*  bits_per_value;
	const char*  reference_value;
	const char*  binary_scale_factor;
	const char*  decimal_scale_factor;
	const char*  typeOfOriginalFieldValues;
	const char*  groupSplittingMethodUsed;
	const char*  missingValueManagementUsed;
	const char*  primaryMissingValueSubstitute;
	const char*  secondaryMissingValueSubstitute;
	const char*  numberOfGroupsOfDataValues;
	const char*  referenceForGroupWidths;
	const char*  numberOfBitsUsedForTheGroupWidths;
	const char*  referenceForGroupLengths;
	const char*  lengthIncrementForTheGroupLengths;
	const char*  trueLengthOfLastGroup;
	const char*  numberOfBitsUsedForTheScaledGroupLengths;
	const char*  orderOfSpatialDifferencing;
	const char*  numberOfOctetsExtraDescriptors;
} grib_accessor_data_g22order_packing;

extern grib_accessor_class* grib_accessor_class_values;

static grib_accessor_class _grib_accessor_class_data_g22order_packing = {
    &grib_accessor_class_values,                      /* super                     */
    "data_g22order_packing",                      /* name                      */
    sizeof(grib_accessor_data_g22order_packing),  /* size                      */
    0,                           /* inited */
    &init_class,                 /* init_class */
    &init,                       /* init                      */
    0,                  /* post_init                      */
    0,                    /* free mem                       */
    0,                       /* describes himself         */
    0,                /* get length of section     */
    0,              /* get length of string      */
    &value_count,                /* get number of values      */
    0,                 /* get number of bytes      */
    0,                /* get offset to bytes           */
    0,            /* get native type               */
    0,                /* get sub_section                */
    0,               /* grib_pack procedures long      */
    0,                 /* grib_pack procedures long      */
    0,                  /* grib_pack procedures long      */
    0,                /* grib_unpack procedures long    */
    &pack_double,                /* grib_pack procedures double    */
    &unpack_double,              /* grib_unpack procedures double  */
    0,                /* grib_pack procedures string    */
    0,              /* grib_unpack procedures string  */
    0,          /* grib_pack array procedures string    */
    0,        /* grib_unpack array procedures string  */
    0,                 /* grib_pack procedures bytes     */
    0,               /* grib_unpack procedures bytes   */
    0,            /* pack_expression */
    0,              /* notify_change   */
    0,                /* update_size   */
    0,            /* preferred_size   */
    0,                    /* resize   */
    0,      /* nearest_smaller_value */
    0,                       /* next accessor    */
    0,                    /* compare vs. another accessor   */
    &unpack_double_element,     /* unpack only ith value          */
    0,     /* unpack a subarray         */
    0,              		/* clear          */
    0,               		/* clone accessor          */
};


grib_accessor_class* grib_accessor_class_data_g22order_packing = &_grib_accessor_class_data_g22order_packing;


static void init_class(grib_accessor_class* c)
{
	c->dump	=	(*(c->super))->dump;
	c->next_offset	=	(*(c->super))->next_offset;
	c->string_length	=	(*(c->super))->string_length;
	c->byte_count	=	(*(c->super))->byte_count;
	c->byte_offset	=	(*(c->super))->byte_offset;
	c->get_native_type	=	(*(c->super))->get_native_type;
	c->sub_section	=	(*(c->super))->sub_section;
	c->pack_missing	=	(*(c->super))->pack_missing;
	c->is_missing	=	(*(c->super))->is_missing;
	c->pack_long	=	(*(c->super))->pack_long;
	c->unpack_long	=	(*(c->super))->unpack_long;
	c->pack_string	=	(*(c->super))->pack_string;
	c->unpack_string	=	(*(c->super))->unpack_string;
	c->pack_string_array	=	(*(c->super))->pack_string_array;
	c->unpack_string_array	=	(*(c->super))->unpack_string_array;
	c->pack_bytes	=	(*(c->super))->pack_bytes;
	c->unpack_bytes	=	(*(c->super))->unpack_bytes;
	c->pack_expression	=	(*(c->super))->pack_expression;
	c->notify_change	=	(*(c->super))->notify_change;
	c->update_size	=	(*(c->super))->update_size;
	c->preferred_size	=	(*(c->super))->preferred_size;
	c->resize	=	(*(c->super))->resize;
	c->nearest_smaller_value	=	(*(c->super))->nearest_smaller_value;
	c->next	=	(*(c->super))->next;
	c->compare	=	(*(c->super))->compare;
	c->unpack_double_subarray	=	(*(c->super))->unpack_double_subarray;
	c->clear	=	(*(c->super))->clear;
	c->make_clone	=	(*(c->super))->make_clone;
}

/* END_CLASS_IMP */

static void init(grib_accessor* a,const long v, grib_arguments* args)
{
    grib_accessor_data_g22order_packing *self =(grib_accessor_data_g22order_packing*)a;
    grib_handle* gh = grib_handle_of_accessor(a);

    self->numberOfValues  = grib_arguments_get_name(gh,args,self->carg++);
    self->bits_per_value     = grib_arguments_get_name(gh,args,self->carg++);
    self->reference_value = grib_arguments_get_name(gh,args,self->carg++);
    self->binary_scale_factor    = grib_arguments_get_name(gh,args,self->carg++);
    self->decimal_scale_factor = grib_arguments_get_name(gh,args,self->carg++);

    self->typeOfOriginalFieldValues = grib_arguments_get_name(gh,args,self->carg++);
    self->groupSplittingMethodUsed = grib_arguments_get_name(gh,args,self->carg++);
    self->missingValueManagementUsed = grib_arguments_get_name(gh,args,self->carg++);
    self->primaryMissingValueSubstitute = grib_arguments_get_name(gh,args,self->carg++);
    self->secondaryMissingValueSubstitute = grib_arguments_get_name(gh,args,self->carg++);
    self->numberOfGroupsOfDataValues = grib_arguments_get_name(gh,args,self->carg++);
    self->referenceForGroupWidths =  grib_arguments_get_name(gh,args,self->carg++);
    self->numberOfBitsUsedForTheGroupWidths = grib_arguments_get_name(gh,args,self->carg++);
    self->referenceForGroupLengths = grib_arguments_get_name(gh,args,self->carg++);
    self->lengthIncrementForTheGroupLengths = grib_arguments_get_name(gh,args,self->carg++);
    self->trueLengthOfLastGroup = grib_arguments_get_name(gh,args,self->carg++);
    self->numberOfBitsUsedForTheScaledGroupLengths = grib_arguments_get_name(gh,args,self->carg++);

    self->orderOfSpatialDifferencing = grib_arguments_get_name(gh,args,self->carg++);
    self->numberOfOctetsExtraDescriptors = grib_arguments_get_name(gh,args,self->carg++);
    a->flags |= GRIB_ACCESSOR_FLAG_DATA;

}

#if 0
static int      reverse_rows (unsigned long* data, long  len, long number_along_parallel){
    long count = 0;
    long i = 0;
    long left = 0;
    long right = number_along_parallel-1;
    long tmp = 0;

    data += number_along_parallel;
    count = number_along_parallel;

    while(count < len){
        left = 0;
        right = number_along_parallel-1;

        for (i = 0;i<number_along_parallel/2;i++){
            tmp = data[left];
            data[left] = data[right];
            data[right] = tmp;

            right--;
            left++;
        }

        data  += number_along_parallel*2;
        count += number_along_parallel*2;
    }

    return 0;
}
#endif

static unsigned long calc_pow_2(unsigned long op)
{
    unsigned long a = 1;
    while(op--) a*=2;
    return a;
}

static int calc_bits_needed(unsigned long spread)
{
    int nbit = 0;
    if (spread == 0) return nbit;
    while (spread>0){
        spread/=2;
        nbit++;
    }
    return nbit;
}

static int find_next_group(const unsigned long* vals, size_t len, unsigned long w, unsigned long l,long* nbits, long* groupsize, long* r_val)
{
    unsigned long lmin = 0;
    unsigned long lmax = 0;

    size_t i = 0;

    if  (len == 0) return GRIB_ARRAY_TOO_SMALL;
    lmin = vals[0];
    lmax = lmin;

    while(i < len) {
        if      (vals[i] > lmax) lmax = vals[i];
        else if (vals[i] < lmin) lmin = vals[i];
        /*Assert((lmax-lmin) >= 0);*/
        *nbits = calc_bits_needed(lmax-lmin);
        *r_val = lmin;
        i++;
        *groupsize = i;

        if(*groupsize > l-2) return GRIB_SUCCESS;
        if(*nbits     > w-2) return GRIB_SUCCESS;
    }

    return GRIB_SUCCESS;
}

#if 0
static int spatial_difference (grib_context *c, unsigned long* vals, long  len, long order, long* bias){

    long j = 3;


    long *v = grib_context_malloc(c,(len)*sizeof(long));

    for(j = 0; j< len;j++)
        v[j] = vals[j];

    if (order == 1){
        grib_context_free(c,v);
        return GRIB_NOT_IMPLEMENTED;
        *bias=v[order];
        for(j = order; j< len;j++){
            v[j]  -=  vals [j-1];
            if(*bias>v[j])
                *bias = v[j];
        }
    }

    if (order == 2){
        *bias=v[order];
        for(j = order; j< len;j++){
            v[j]  -=  vals [j-1];
            v[j]  -=  vals [j-1] - vals[j-2];
            if(*bias>v[j])
                *bias = v[j];
        }
    }
    if (order == 3){
        grib_context_free(c,v);
        return GRIB_NOT_IMPLEMENTED;
        *bias=v[order];
        for(j = order; j< len;j++){
            v[j]  -=  vals[j-1];
            v[j]  -=  vals[j-1] - vals[j-2];
            v[j]  -=  vals[j-2] - vals[j-3];
            if(*bias>v[j])
                *bias = v[j];
        }
    }
    for(j = order; j< len;j++){
        Assert(v[j]-*bias >=0);
        vals[j] = v[j]-*bias;
    }

    grib_context_free(c,v);
    return 0;
}
#endif

static int post_process(grib_context *c, long* vals, long  len, long order, long bias, unsigned long extras[2])
{
    unsigned long last, penultimate, j=0;
    Assert(order > 0);
    Assert(order <= 3);
<<<<<<< HEAD

    if (order == 1) {
        last = extras[0];
        while (j < len) {
            if (vals[j] == LONG_MAX) j++;
            else {
                vals[j++] = extras[0]; break;
            }
        }
        while (j < len) {
            if (vals[j] == LONG_MAX) j++;
            else {
                vals[j] += last + bias;
                last = vals[j++];
            }
        }
    }
    else if (order == 2) {
        penultimate = extras[0];
        last = extras[1];
        while (j < len) {
            if (vals[j] == LONG_MAX) j++;
            else {
                vals[j++] = extras[0];
                break;
            }
        }
        while (j < len) {
            if (vals[j] == LONG_MAX) j++;
            else {
                vals[j++] = extras[1];
                break;
            }
        }
        for (; j < len; j++) {
            if (vals[j] != LONG_MAX) {
                vals[j] = vals[j] + bias + last + last - penultimate;
                penultimate = last;
                last = vals[j];
            }
        }
    }
    return GRIB_SUCCESS;
}

=======

    if (order == 1) {
        last = extras[0];
        while (j < len) {
            if (vals[j] == LONG_MAX) j++;
            else {
                vals[j++] = extras[0]; break;
            }
        }
        while (j < len) {
            if (vals[j] == LONG_MAX) j++;
            else {
                vals[j] += last + bias;
                last = vals[j++];
            }
        }
    }
    else if (order == 2) {
        penultimate = extras[0];
        last = extras[1];
        while (j < len) {
            if (vals[j] == LONG_MAX) j++;
            else {
                vals[j++] = extras[0];
                break;
            }
        }
        while (j < len) {
            if (vals[j] == LONG_MAX) j++;
            else {
                vals[j++] = extras[1];
                break;
            }
        }
        for (; j < len; j++) {
            if (vals[j] != LONG_MAX) {
                vals[j] = vals[j] + bias + last + last - penultimate;
                penultimate = last;
                last = vals[j];
            }
        }
    }
    return GRIB_SUCCESS;
}

>>>>>>> 300af457
#if 0
static int de_spatial_difference (grib_context *c, unsigned long* vals, long  len, long order, long bias)
{
    long j = 0;

    long i_origin = 0;
    long i_first_diff = 0;
    long i_second_diff = 0;

    Assert(order > 0);
    Assert(order <= 3);

    i_origin=vals[order-1];

    if (order == 1) {
        for(j = 1; j< len;j++){
            i_origin=i_origin+(vals[j]+bias);
            vals[j]=i_origin;
        }
    }

    if (order == 2){
        i_first_diff=vals[1]-vals[0];
        for(j = 2; j< len;j++){
            i_first_diff=i_first_diff+(vals[j]+bias);
            i_origin=i_origin+i_first_diff;
            vals[j]=i_origin;
        }
    }

    if (order == 3){
        i_first_diff=vals[2]-vals[1];
        i_second_diff=i_first_diff-(vals[1]-vals[0]);
        for(j = 3; j< len;j++){
            i_second_diff=i_second_diff+(vals[j]+bias);
            i_first_diff=i_first_diff+i_second_diff;
            i_origin=i_origin+i_first_diff;
            vals[j]=i_origin;
        }
    }
    return 0;
}
#endif

static int unpack_double(grib_accessor* a, double* val, size_t *len)
{
    grib_accessor_data_g22order_packing* self =  (grib_accessor_data_g22order_packing*)a;

    size_t i = 0;
    size_t j = 0;
    long n_vals = 0;
    long     vcount = 0;
    int      err = GRIB_SUCCESS;

    long* sec_val = NULL;
    grib_handle* gh = grib_handle_of_accessor(a);

    unsigned char*  buf = (unsigned char*)gh->buffer->data;
    unsigned char*  buf_ref = NULL;
    unsigned char*  buf_width = NULL;
    unsigned char*  buf_length = NULL;
    unsigned char*  buf_vals = NULL;

    long   length_p = 0;
    long   ref_p    = 0;
    long   width_p  = 0;
    long   vals_p   = 0;

    long nvals_per_group        = 0;
    long nbits_per_group_val    = 0;
    long group_ref_val          = 0;

    long bits_per_value            = 0;
    double binary_s             = 0;
    double decimal_s            = 0;
    double reference_value      = 0;

    long binary_scale_factor;
    long decimal_scale_factor;
    long typeOfOriginalFieldValues;
    long groupSplittingMethodUsed;
    long missingValueManagementUsed;
    long primaryMissingValueSubstitute;
    long secondaryMissingValueSubstitute;
    long numberOfGroupsOfDataValues;
    long referenceForGroupWidths;
    long numberOfBitsUsedForTheGroupWidths;
    long referenceForGroupLengths;
    long lengthIncrementForTheGroupLengths;
    long trueLengthOfLastGroup;
    long numberOfBitsUsedForTheScaledGroupLengths;
    long orderOfSpatialDifferencing;
    long numberOfOctetsExtraDescriptors;
    double missingValue=0;

    err=grib_value_count(a,&n_vals);
    if (err) return err;

    if((err = grib_get_long_internal(gh,self->bits_per_value,&bits_per_value )) != GRIB_SUCCESS)  return err;
    if((err = grib_get_double_internal(gh,self->reference_value,&reference_value )) != GRIB_SUCCESS)  return err;
    if((err = grib_get_long_internal(gh,self->binary_scale_factor,&binary_scale_factor )) != GRIB_SUCCESS)  return err;
    if((err = grib_get_long_internal(gh,self->decimal_scale_factor,&decimal_scale_factor )) != GRIB_SUCCESS)  return err;
    if((err = grib_get_long_internal(gh,self->typeOfOriginalFieldValues,&typeOfOriginalFieldValues )) != GRIB_SUCCESS)  return err;
    if((err = grib_get_long_internal(gh,self->groupSplittingMethodUsed,&groupSplittingMethodUsed )) != GRIB_SUCCESS)  return err;
    if((err = grib_get_long_internal(gh,self->missingValueManagementUsed,&missingValueManagementUsed )) != GRIB_SUCCESS)  return err;
    if((err = grib_get_long_internal(gh,self->primaryMissingValueSubstitute,&primaryMissingValueSubstitute )) != GRIB_SUCCESS)  return err;
    if((err = grib_get_long_internal(gh,self->secondaryMissingValueSubstitute,&secondaryMissingValueSubstitute )) != GRIB_SUCCESS)  return err;
    if((err = grib_get_long_internal(gh,self->numberOfGroupsOfDataValues,&numberOfGroupsOfDataValues )) != GRIB_SUCCESS)  return err;
    if((err = grib_get_long_internal(gh,self->referenceForGroupWidths,&referenceForGroupWidths )) != GRIB_SUCCESS)  return err;
    if((err = grib_get_long_internal(gh,self->numberOfBitsUsedForTheGroupWidths,&numberOfBitsUsedForTheGroupWidths )) != GRIB_SUCCESS)  return err;
    if((err = grib_get_long_internal(gh,self->referenceForGroupLengths,&referenceForGroupLengths )) != GRIB_SUCCESS)  return err;

    if((err = grib_get_long_internal(gh,self->lengthIncrementForTheGroupLengths,&lengthIncrementForTheGroupLengths )) != GRIB_SUCCESS)  return err;
    if((err = grib_get_long_internal(gh,self->trueLengthOfLastGroup,&trueLengthOfLastGroup )) != GRIB_SUCCESS)  return err;
    if((err = grib_get_long_internal(gh,self->numberOfBitsUsedForTheScaledGroupLengths,&numberOfBitsUsedForTheScaledGroupLengths )) != GRIB_SUCCESS)  return err;
    if((err = grib_get_long_internal(gh,self->orderOfSpatialDifferencing,&orderOfSpatialDifferencing )) != GRIB_SUCCESS)  return err;
    if((err = grib_get_long_internal(gh,self->numberOfOctetsExtraDescriptors,&numberOfOctetsExtraDescriptors )) != GRIB_SUCCESS)  return err;
    if((err = grib_get_double_internal(gh,"missingValue", &missingValue)) != GRIB_SUCCESS) return err;

    self->dirty=0;

    sec_val = (long*)grib_context_malloc(a->context,(n_vals)*sizeof(long));
    if (sec_val) memset(sec_val, 0, (n_vals)*sizeof(long)); /* See SUP-718 */

    buf_ref     =   buf + a->offset ;

    ref_p       =  (numberOfGroupsOfDataValues*bits_per_value);

    if(orderOfSpatialDifferencing)  ref_p += (1+orderOfSpatialDifferencing)*(numberOfOctetsExtraDescriptors*8);

    buf_width   =  buf_ref + (ref_p/8) + ((ref_p%8) ? 1 : 0);

    width_p     =  (numberOfGroupsOfDataValues*numberOfBitsUsedForTheGroupWidths);
    buf_length  =  buf_width + (width_p/8) + ((width_p%8) ? 1 : 0);

    length_p    =  (numberOfGroupsOfDataValues*numberOfBitsUsedForTheScaledGroupLengths);
    buf_vals    =  buf_length + (length_p/8) + ((length_p%8) ? 1 : 0);

    length_p = 0;
    ref_p    = orderOfSpatialDifferencing?(orderOfSpatialDifferencing+1)*(numberOfOctetsExtraDescriptors*8):0;
    width_p  = 0;
    vals_p   = 0;
    vcount   = 0;

    for (i=0;i < numberOfGroupsOfDataValues;i++) {
        group_ref_val        =  grib_decode_unsigned_long(buf_ref,&ref_p, bits_per_value);
        nvals_per_group      =  grib_decode_unsigned_long(buf_length, &length_p,numberOfBitsUsedForTheScaledGroupLengths);
        nbits_per_group_val  =  grib_decode_unsigned_long(buf_width,  &width_p,   numberOfBitsUsedForTheGroupWidths);

        nvals_per_group     *= lengthIncrementForTheGroupLengths;
        nvals_per_group     += referenceForGroupLengths;
        nbits_per_group_val += referenceForGroupWidths;

        if (i == numberOfGroupsOfDataValues-1) nvals_per_group = trueLengthOfLastGroup;
        Assert (n_vals >= vcount+nvals_per_group);

        /*grib_decode_long_array(buf_vals, &vals_p, nbits_per_group_val, nvals_per_group,
                               &sec_val[vcount]); */
        if (missingValueManagementUsed == 0)
        {
            /* No explicit missing values included within data values */
            for(j=0; j < nvals_per_group;j++) {
                DebugAssertAccess(sec_val, (long)(vcount+j), n_vals);
                sec_val[vcount+j] = group_ref_val + grib_decode_unsigned_long(buf_vals,  &vals_p, nbits_per_group_val);
                /*printf("sec_val[%ld]=%ld\n", vcount+j, sec_val[vcount+j]);*/
            }
        }
        else if (missingValueManagementUsed == 1)
        {
            /* Primary missing values included within data values */
            long maxn = (1 << bits_per_value) - 1;
            for (j=0; j < nvals_per_group;j++) {
                if (nbits_per_group_val == 0) {
                    maxn = (1 << bits_per_value) - 1;
                    if (group_ref_val == maxn) {
                        sec_val[vcount+j] = LONG_MAX; /* missing value */
                    } else {
                        long temp = grib_decode_unsigned_long(buf_vals,  &vals_p, nbits_per_group_val);
                        sec_val[vcount+j] = group_ref_val + temp;
                    }
                }
                else {
                    long temp = grib_decode_unsigned_long(buf_vals,  &vals_p, nbits_per_group_val);
                    maxn = (1 << nbits_per_group_val) - 1;
                    if (temp == maxn) {
                        sec_val[vcount+j] = LONG_MAX; /* missing value */
                    } else {
                        sec_val[vcount+j] = group_ref_val + temp;
                    }
                }
            }
        }
        else if (missingValueManagementUsed == 2)
        {
            /* Primary and secondary missing values included within data values */
            long maxn = (1 << bits_per_value) - 1;
            long maxn2 = maxn - 1;
            for (j=0; j < nvals_per_group;j++) {
                if (nbits_per_group_val == 0) {
                    maxn2 = maxn - 1;
                    if (group_ref_val == maxn || group_ref_val == maxn2) {
                        sec_val[vcount+j] = LONG_MAX; /* missing value */
                    } else {
                        long temp = grib_decode_unsigned_long(buf_vals,  &vals_p, nbits_per_group_val);
                        sec_val[vcount+j] = group_ref_val + temp;
                    }
                }
                else {
                    long temp = grib_decode_unsigned_long(buf_vals,  &vals_p, nbits_per_group_val);
                    maxn = (1 << nbits_per_group_val) - 1;
                    maxn2 = maxn - 1;
                    if (temp == maxn || temp == maxn2) {
                        sec_val[vcount+j] = LONG_MAX; /* missing value */
                    } else {
                        sec_val[vcount+j] = group_ref_val + temp;
                    }
                }
            }
        }

        vcount += nvals_per_group;
    }

    if (orderOfSpatialDifferencing) {
        long bias = 0;
        ref_p     = 0;
        unsigned long extras[2] = {0,};

        /* For Complex packing, order == 0 */
        /* For Complex packing and spatial differencing, order == 1 or 2 (code table 5.6) */
        if (orderOfSpatialDifferencing != 1 && orderOfSpatialDifferencing != 2) {
            grib_context_log(a->context,GRIB_LOG_ERROR, "Unsupported order of spatial differencing %ld", orderOfSpatialDifferencing);
            return GRIB_INTERNAL_ERROR;
        }

        for(i=0;i < orderOfSpatialDifferencing;i++) {
            extras[i] = grib_decode_unsigned_long(buf_ref, &ref_p, numberOfOctetsExtraDescriptors*8);
        }

        bias  =  grib_decode_signed_longb(buf_ref, &ref_p, numberOfOctetsExtraDescriptors*8);

        post_process(a->context, sec_val, n_vals, orderOfSpatialDifferencing, bias, extras);
        /*de_spatial_difference (a->context, sec_val, n_vals, orderOfSpatialDifferencing, bias);*/
    }

    binary_s  = grib_power(binary_scale_factor,2);
    decimal_s = grib_power(-decimal_scale_factor,10) ;

    for (i=0; i < n_vals; i++) {
        if (sec_val[i] == LONG_MAX) {
            val[i] = missingValue;
        } else {
            val[i] = (double) ((((double)sec_val[i])*binary_s)+reference_value)*decimal_s;
        }
    }

    grib_context_free(a->context,sec_val);
    return err;
}

static int pack_double(grib_accessor* a, const double* val, size_t *len)
{
    grib_accessor_data_g22order_packing* self =  (grib_accessor_data_g22order_packing*)a;
    grib_handle* gh = grib_handle_of_accessor(a);

    size_t i = 0;
    size_t j = 0;
    size_t n_vals = *len;

    int      err = 0;

    unsigned char*  buf        = NULL;
    unsigned char*  buf_ref    = NULL;
    unsigned char*  buf_width  = NULL;
    unsigned char*  buf_length = NULL;
    unsigned char*  buf_vals   = NULL;

    double d = 0;
    double divisor = 0;

    unsigned long*  sec_val    = NULL;
    unsigned long*  group_val  = NULL;

    double max;
    double min;

    long   length_p = 0;
    long   ref_p    = 0;
    long   width_p  = 0;
    long   vals_p   = 0;

    size_t   nv   = 0;
    size_t   buf_size = 0;

    long   bits_per_value          = 0;

    double reference_value      = 0;

    long nvals_per_group        = 0;
    long nbits_per_group_val    = 0;
    long group_ref_val          = 0;

    long binary_scale_factor;
    long decimal_scale_factor;
    long typeOfOriginalFieldValues;
    long groupSplittingMethodUsed;
    long missingValueManagementUsed;
    long primaryMissingValueSubstitute;
    long secondaryMissingValueSubstitute;
    long numberOfGroupsOfDataValues;
    long referenceForGroupWidths;
    long numberOfBitsUsedForTheGroupWidths;
    long referenceForGroupLengths;
    long lengthIncrementForTheGroupLengths;
    long trueLengthOfLastGroup;
    long numberOfBitsUsedForTheScaledGroupLengths;

    long maxgrw ;
    long maxgrl ;

    if (*len ==0) return GRIB_NO_VALUES;

    if((err = grib_get_long_internal(gh,self->bits_per_value,&bits_per_value )) != GRIB_SUCCESS)  return err;
    if((err = grib_get_long_internal(gh,self->decimal_scale_factor,&decimal_scale_factor )) != GRIB_SUCCESS)  return err;
    if((err = grib_get_long_internal(gh,self->typeOfOriginalFieldValues,&typeOfOriginalFieldValues )) != GRIB_SUCCESS)  return err;
    if((err = grib_get_long_internal(gh,self->groupSplittingMethodUsed,&groupSplittingMethodUsed )) != GRIB_SUCCESS)  return err;
    if((err = grib_get_long_internal(gh,self->missingValueManagementUsed,&missingValueManagementUsed )) != GRIB_SUCCESS)  return err;
    if((err = grib_get_long_internal(gh,self->primaryMissingValueSubstitute,&primaryMissingValueSubstitute )) != GRIB_SUCCESS)  return err;
    if((err = grib_get_long_internal(gh,self->secondaryMissingValueSubstitute,&secondaryMissingValueSubstitute )) != GRIB_SUCCESS)  return err;
    if((err = grib_get_long_internal(gh,self->numberOfBitsUsedForTheGroupWidths,&numberOfBitsUsedForTheGroupWidths )) != GRIB_SUCCESS)  return err;
    if((err = grib_get_long_internal(gh,self->numberOfBitsUsedForTheScaledGroupLengths,&numberOfBitsUsedForTheScaledGroupLengths )) != GRIB_SUCCESS)  return err;

    self->dirty=1;

    referenceForGroupWidths = 0;
    referenceForGroupLengths =0;
    lengthIncrementForTheGroupLengths = 1;
    numberOfBitsUsedForTheGroupWidths = 4;
    numberOfBitsUsedForTheScaledGroupLengths = 10;

    /*     calculation of integer array   */
    sec_val  = (unsigned long*)grib_context_malloc(a->context,(n_vals)*sizeof(long));
    if(!sec_val) return GRIB_OUT_OF_MEMORY;

    d = grib_power(decimal_scale_factor,10) ;

    max = val[0];
    min = max;
    for(i=0;i< n_vals;i++)
    {
        if      ( val[i] > max ) max = val[i];
        else if ( val[i] < min ) min = val[i];
    }
    min *= d;
    max *= d;

    if (grib_get_nearest_smaller_value(gh,self->reference_value,min,&reference_value)
            !=GRIB_SUCCESS) {
        grib_context_log(a->context,GRIB_LOG_ERROR,
                "unable to find nearest_smaller_value of %g for %s",min,self->reference_value);
        return GRIB_INTERNAL_ERROR;
    }

    binary_scale_factor = grib_get_binary_scale_fact(max,reference_value,bits_per_value,&err);
    if (err != GRIB_SUCCESS) return err;
    divisor = grib_power(-binary_scale_factor,2);

    for(i=0;i< n_vals;i++)
        sec_val[i] = (unsigned long)((((val[i]*d)-reference_value)*divisor)+0.5);

    group_val = sec_val;

    maxgrw = calc_pow_2(numberOfBitsUsedForTheGroupWidths);
    maxgrl = calc_pow_2(numberOfBitsUsedForTheScaledGroupLengths);

    numberOfGroupsOfDataValues = 0;
    nv = n_vals;
    vals_p=0;

    while(find_next_group(group_val,nv,maxgrw,maxgrl,&nbits_per_group_val,&nvals_per_group,&group_ref_val)==GRIB_SUCCESS){
        numberOfGroupsOfDataValues++;
        nv        -= nvals_per_group;
        group_val += nvals_per_group;
        vals_p    += nbits_per_group_val*nvals_per_group;
    }

    trueLengthOfLastGroup = nvals_per_group;

    buf_size   = (7+(numberOfGroupsOfDataValues*bits_per_value))/8;
    buf_size  += (7+(numberOfGroupsOfDataValues*numberOfBitsUsedForTheGroupWidths))/8;
    buf_size  += (7+(numberOfGroupsOfDataValues*numberOfBitsUsedForTheScaledGroupLengths))/8;

    buf_size  +=  (vals_p/8) + ((vals_p%8) ? 1 : 0);

    buf = (unsigned char*)grib_context_malloc_clear(a->context,buf_size);

    buf_ref    = buf;
    buf_width  = buf_ref + (7+(numberOfGroupsOfDataValues*bits_per_value))/8;
    buf_length = buf_width + (7+(numberOfGroupsOfDataValues*numberOfBitsUsedForTheGroupWidths))/8;
    buf_vals   = buf_length + (7+(numberOfGroupsOfDataValues*numberOfBitsUsedForTheScaledGroupLengths))/8;

    nv = n_vals;
    group_val = sec_val;
    vals_p   = 0; ref_p =0;width_p=0;length_p=0;
    i = 0;

    while(find_next_group(group_val,nv,maxgrw,maxgrl,&nbits_per_group_val,&nvals_per_group,&group_ref_val)==GRIB_SUCCESS){
        grib_encode_unsigned_longb(buf_ref   , group_ref_val       ,  &ref_p       , bits_per_value);
        grib_encode_unsigned_longb(buf_width , nbits_per_group_val ,  &width_p     , numberOfBitsUsedForTheGroupWidths);
        grib_encode_unsigned_longb(buf_length, nvals_per_group     ,  &length_p    , numberOfBitsUsedForTheScaledGroupLengths);

        if(nbits_per_group_val)
            for(j = 0; j < nvals_per_group; j++){
                grib_encode_unsigned_longb(buf_vals, sec_val[i+j]-group_ref_val ,&vals_p , nbits_per_group_val);
            }
        i+= nvals_per_group;
        group_val += nvals_per_group;
        nv-=nvals_per_group;
    }

    /*  fprintf(stdout," %d  bytes %d marked\n", (ref_p+7)/8 + (width_p+7)/8 + (length_p+7)/8 + (vals_p+7)/8,buf_size);
     */

    grib_buffer_replace(a, buf,buf_size,1,1);
    grib_context_free  (a->context,buf);
    grib_context_free  (a->context,sec_val);

    if((err = grib_set_long_internal(gh,self->bits_per_value,bits_per_value )) != GRIB_SUCCESS)  return err;
    if((err = grib_set_double_internal(gh,self->reference_value,reference_value )) != GRIB_SUCCESS)  return err;
    {
        /* Make sure we can decode it again */
        double ref = 1e-100;
        grib_get_double_internal(gh,self->reference_value,&ref);
        Assert(ref == reference_value);
    }
    if((err = grib_set_long_internal(gh,self->binary_scale_factor,binary_scale_factor )) != GRIB_SUCCESS)  return err;
    if((err = grib_set_long_internal(gh,self->decimal_scale_factor,decimal_scale_factor )) != GRIB_SUCCESS)  return err;
    if((err = grib_set_long_internal(gh,self->typeOfOriginalFieldValues,typeOfOriginalFieldValues )) != GRIB_SUCCESS)  return err;
    if((err = grib_set_long_internal(gh,self->groupSplittingMethodUsed,groupSplittingMethodUsed )) != GRIB_SUCCESS)  return err;
    if((err = grib_set_long_internal(gh,self->missingValueManagementUsed,missingValueManagementUsed )) != GRIB_SUCCESS)  return err;
    if((err = grib_set_long_internal(gh,self->primaryMissingValueSubstitute,primaryMissingValueSubstitute )) != GRIB_SUCCESS)  return err;
    if((err = grib_set_long_internal(gh,self->secondaryMissingValueSubstitute,secondaryMissingValueSubstitute )) != GRIB_SUCCESS)  return err;
    if((err = grib_set_long_internal(gh,self->numberOfGroupsOfDataValues,numberOfGroupsOfDataValues )) != GRIB_SUCCESS)  return err;
    if((err = grib_set_long_internal(gh,self->referenceForGroupWidths,referenceForGroupWidths )) != GRIB_SUCCESS)  return err;
    if((err = grib_set_long_internal(gh,self->numberOfBitsUsedForTheGroupWidths,numberOfBitsUsedForTheGroupWidths )) != GRIB_SUCCESS)  return err;
    if((err = grib_set_long_internal(gh,self->referenceForGroupLengths,referenceForGroupLengths )) != GRIB_SUCCESS)  return err;
    if((err = grib_set_long_internal(gh,self->lengthIncrementForTheGroupLengths,lengthIncrementForTheGroupLengths )) != GRIB_SUCCESS)  return err;
    if((err = grib_set_long_internal(gh,self->trueLengthOfLastGroup,trueLengthOfLastGroup )) != GRIB_SUCCESS)  return err;
    if((err = grib_set_long_internal(gh,self->numberOfBitsUsedForTheScaledGroupLengths,numberOfBitsUsedForTheScaledGroupLengths )) != GRIB_SUCCESS)  return err;

    if((err = grib_set_long_internal(gh,self->orderOfSpatialDifferencing,0 )) != GRIB_SUCCESS)  return err;
    if((err = grib_set_long_internal(gh,self->numberOfOctetsExtraDescriptors,0 )) != GRIB_SUCCESS)  return err;
    /* ECC-259: Set correct number of values */
    if((err = grib_set_long_internal(gh,self->numberOfValues,*len )) != GRIB_SUCCESS)  return err;

    return GRIB_SUCCESS;
}

static int unpack_double_element(grib_accessor* a, size_t idx, double* val)
{
    size_t size = 0;
    double* values = NULL;
    int err=grib_get_size(grib_handle_of_accessor(a),"codedValues",&size);
    if (err) return err;
    if (idx > size) return GRIB_INVALID_NEAREST;

    values=(double*)grib_context_malloc_clear(a->context,size*sizeof(double));
    err=grib_get_double_array(grib_handle_of_accessor(a),"codedValues",values,&size);
    if (err) return err;
    *val=values[idx];
    grib_context_free(a->context,values);
    return err;
}

static int value_count(grib_accessor* a,long* count)
{
    grib_accessor_data_g22order_packing* self =  (grib_accessor_data_g22order_packing*)a;
    *count = 0;
    return grib_get_long_internal(grib_handle_of_accessor(a),self->numberOfValues, count);
}<|MERGE_RESOLUTION|>--- conflicted
+++ resolved
@@ -341,7 +341,6 @@
     unsigned long last, penultimate, j=0;
     Assert(order > 0);
     Assert(order <= 3);
-<<<<<<< HEAD
 
     if (order == 1) {
         last = extras[0];
@@ -387,53 +386,6 @@
     return GRIB_SUCCESS;
 }
 
-=======
-
-    if (order == 1) {
-        last = extras[0];
-        while (j < len) {
-            if (vals[j] == LONG_MAX) j++;
-            else {
-                vals[j++] = extras[0]; break;
-            }
-        }
-        while (j < len) {
-            if (vals[j] == LONG_MAX) j++;
-            else {
-                vals[j] += last + bias;
-                last = vals[j++];
-            }
-        }
-    }
-    else if (order == 2) {
-        penultimate = extras[0];
-        last = extras[1];
-        while (j < len) {
-            if (vals[j] == LONG_MAX) j++;
-            else {
-                vals[j++] = extras[0];
-                break;
-            }
-        }
-        while (j < len) {
-            if (vals[j] == LONG_MAX) j++;
-            else {
-                vals[j++] = extras[1];
-                break;
-            }
-        }
-        for (; j < len; j++) {
-            if (vals[j] != LONG_MAX) {
-                vals[j] = vals[j] + bias + last + last - penultimate;
-                penultimate = last;
-                last = vals[j];
-            }
-        }
-    }
-    return GRIB_SUCCESS;
-}
-
->>>>>>> 300af457
 #if 0
 static int de_spatial_difference (grib_context *c, unsigned long* vals, long  len, long order, long bias)
 {

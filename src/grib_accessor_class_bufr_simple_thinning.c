--- conflicted
+++ resolved
@@ -160,12 +160,7 @@
     return GRIB_TYPE_LONG;
 }
 
-<<<<<<< HEAD
 static int apply_thinning(grib_accessor* a) {
-=======
-static int apply_thinning(grib_accessor* a,long skip)
-{
->>>>>>> 77b3df4e
     grib_accessor_bufr_simple_thinning *self =(grib_accessor_bufr_simple_thinning*)a;
     int ret=0;
     long skip;
@@ -180,45 +175,40 @@
     ret=grib_get_long(h,"compressedData",&compressed);
     if (ret) return ret;
     if (compressed) {
-        long numberOfSubsets=0;
-        ret=grib_get_long(h,self->numberOfSubsets,&numberOfSubsets);
+      long numberOfSubsets=0;
+      ret=grib_get_long(h,self->numberOfSubsets,&numberOfSubsets);
+      if (ret) return ret;
+
+      ret=grib_get_long(h,self->simpleThinningStart,&start);
+      if (ret) return ret;
+
+      ret=grib_get_long(h,self->simpleThinningSkip,&skip);
+      if (ret) return ret;
+
+      ret=grib_get_long(h,self->simpleThinningMissingRadius,&radius);
+      if (ret) return ret;
+
+      subsets=grib_iarray_new(c,numberOfSubsets / skip + 1 ,10);
+      for (i=0;i<numberOfSubsets;i+=skip+1) {
+        grib_iarray_push(subsets,i+1);
+      }
+
+      nsubsets=grib_iarray_used_size(subsets);
+
+      if (nsubsets!=0) {
+        subsets_ar=grib_iarray_get_array(subsets);
+        ret=grib_set_long_array(h,self->extractSubsetList,subsets_ar,nsubsets);
         if (ret) return ret;
 
-        ret=grib_get_long(h,self->simpleThinningStart,&start);
+        ret=grib_set_long(h,"unpack",1);
         if (ret) return ret;
 
-<<<<<<< HEAD
-      ret=grib_get_long(h,self->simpleThinningSkip,&skip);
-      if (ret) return ret;
-
-      ret=grib_get_long(h,self->simpleThinningMissingRadius,&radius);
-      if (ret) return ret;
-=======
-        ret=grib_get_long(h,self->simpleThinningMissingRadius,&radius);
+        ret=grib_set_long(h,self->doExtractSubsets,1);
         if (ret) return ret;
->>>>>>> 77b3df4e
-
-        subsets=grib_iarray_new(c,numberOfSubsets / skip + 1 ,10);
-        for (i=0;i<numberOfSubsets;i+=skip+1) {
-            grib_iarray_push(subsets,i+1);
-        }
-
-        nsubsets=grib_iarray_used_size(subsets);
-
-        if (nsubsets!=0) {
-            subsets_ar=grib_iarray_get_array(subsets);
-            ret=grib_set_long_array(h,self->extractSubsetList,subsets_ar,nsubsets);
-            if (ret) return ret;
-
-            ret=grib_set_long(h,"unpack",1);
-            if (ret) return ret;
-
-            ret=grib_set_long(h,self->doExtractSubsets,1);
-            if (ret) return ret;
-        }
+      }
 
     } else {
-        return GRIB_NOT_IMPLEMENTED;
+      return GRIB_NOT_IMPLEMENTED;
     }
 
     return ret;

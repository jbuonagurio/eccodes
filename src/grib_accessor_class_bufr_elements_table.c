--- conflicted
+++ resolved
@@ -180,59 +180,6 @@
     a->flags |= GRIB_ACCESSOR_FLAG_READ_ONLY;
 }
 
-<<<<<<< HEAD
-/* From https://stackoverflow.com/questions/32506614/manipulation-of-delimiters-within-arrays */
-/* Returns an array of strings the last of which is NULL */
-char** str_split(char* a_str, const char a_delim)
-{
-    char** result    = 0;
-    size_t count     = 0;
-    char* tmp        = a_str;
-    char* last_comma = 0;
-    char delim[2];
-    delim[0] = a_delim;
-    delim[1] = 0;
-
-    /* Count how many elements will be extracted. */
-    while (*tmp)
-    {
-        if (a_delim == *tmp)
-        {
-            count++;
-            last_comma = tmp;
-        }
-        tmp++;
-    }
-
-    /* Add space for trailing token. */
-    count += last_comma < (a_str + strlen(a_str) - 1);
-
-    /* Add space for terminating null string so caller
-       knows where the list of returned strings ends. */
-    count++;
-
-    result = (char**)malloc(sizeof(char*) * count);
-    Assert(result);
-    if (result)
-    {
-        size_t idx  = 0;
-        char* token = strtok(a_str, delim);
-
-        while (token)
-        {
-            Assert(idx < count);
-            *(result + idx++) = strdup(token);
-            token = strtok(0, delim);
-        }
-        Assert(idx == count - 1);
-        *(result + idx) = 0;
-    }
-
-    return result;
-}
-
-=======
->>>>>>> 55402e6e
 static grib_trie* load_bufr_elements_table(grib_accessor* a, int* err)
 {
     grib_accessor_bufr_elements_table* self = (grib_accessor_bufr_elements_table*)a;

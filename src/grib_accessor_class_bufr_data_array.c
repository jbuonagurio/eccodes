--- conflicted
+++ resolved
@@ -605,10 +605,7 @@
     int thereIsAMissing=0;
     int is_constant;
     double val0;
-<<<<<<< HEAD
-=======
     const int dont_fail_if_out_of_range = c->bufr_set_to_missing_if_out_of_range;/* ECC-379 */
->>>>>>> 55402e6e
 
     if (self->iss_list==NULL) return GRIB_INTERNAL_ERROR;
 
@@ -628,11 +625,7 @@
     v=dvalues->v;
 
     /* is constant */
-<<<<<<< HEAD
-    if (grib_darray_is_constant(dvalues)) {
-=======
     if (grib_darray_is_constant(dvalues,modifiedFactor*.5)) {
->>>>>>> 55402e6e
         localWidth=0;
         grib_buffer_set_ulength_bits(c,buff,buff->ulength_bits+modifiedWidth);
         if (*v == GRIB_MISSING_DOUBLE) {
@@ -647,11 +640,7 @@
     }
 
     if (nvals>grib_darray_used_size(dvalues)) return GRIB_ARRAY_TOO_SMALL;
-<<<<<<< HEAD
-    values=grib_context_malloc_clear(c,sizeof(double)*nvals);
-=======
     values=(double*)grib_context_malloc_clear(c,sizeof(double)*nvals);
->>>>>>> 55402e6e
     val0=dvalues->v[self->iss_list->v[0]];
     is_constant=1;
     for (i=0;i<nvals;i++) {

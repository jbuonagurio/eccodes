/*
 * Copyright 2005-2017 ECMWF.
 *
 * This software is licensed under the terms of the Apache Licence Version 2.0
 * which can be obtained at http://www.apache.org/licenses/LICENSE-2.0.
 *
 * In applying this licence, ECMWF does not waive the privileges and immunities granted to it by
 * virtue of its status as an intergovernmental organisation nor does it submit to any jurisdiction.
 */

#include "grib_api_internal.h"

/*
   This is used by make_class.pl

   START_CLASS_DEF
   CLASS      = accessor
   SUPER      = grib_accessor_class_gen
   IMPLEMENTS = init
   IMPLEMENTS = dump;destroy
   IMPLEMENTS = next_offset
   IMPLEMENTS = byte_count; value_count
   IMPLEMENTS = byte_offset; unpack_double
   IMPLEMENTS = get_native_type
   IMPLEMENTS = compare
   IMPLEMENTS = pack_long; unpack_double; pack_double
   MEMBERS    = const char* bufrDataEncodedName
   MEMBERS    = const char* numberOfSubsetsName
   MEMBERS    = const char* expandedDescriptorsName
   MEMBERS    = const char* flagsName
   MEMBERS    = const char* unitsName
   MEMBERS    = const char* elementsDescriptorsIndexName
   MEMBERS    = const char* compressedDataName
   MEMBERS    = bufr_descriptors_array* expanded
   MEMBERS    = grib_accessor* expandedAccessor
   MEMBERS    = int* canBeMissing
   MEMBERS    = long numberOfSubsets
   MEMBERS    = long compressedData
   MEMBERS    = grib_vdarray* numericValues
   MEMBERS    = grib_vsarray* stringValues
   MEMBERS    = grib_viarray* elementsDescriptorsIndex
   MEMBERS    = int do_decode
   MEMBERS    = int bitmapStartElementsDescriptorsIndex
   MEMBERS    = int bitmapCurrentElementsDescriptorsIndex
   MEMBERS    = int bitmapSize
   MEMBERS    = int bitmapStart
   MEMBERS    = int bitmapCurrent
   MEMBERS    = grib_accessors_list* dataAccessors
   MEMBERS    = int unpackMode
   MEMBERS    = int bitsToEndData
   MEMBERS    = grib_section* dataKeys
   MEMBERS    = double* inputBitmap
   MEMBERS    = int nInputBitmap
   MEMBERS    = int iInputBitmap
   MEMBERS    = long* inputReplications
   MEMBERS    = int nInputReplications
   MEMBERS    = int iInputReplications
   MEMBERS    = long* inputExtendedReplications
   MEMBERS    = int nInputExtendedReplications
   MEMBERS    = int iInputExtendedReplications
   MEMBERS    = long* inputShortReplications
   MEMBERS    = int nInputShortReplications
   MEMBERS    = int iInputShortReplications
   MEMBERS    = grib_iarray* iss_list
   MEMBERS    = grib_trie* dataAccessorsTrie
   MEMBERS    = grib_trie* dataAccessorsRank
   MEMBERS    = grib_sarray* tempStrings
<<<<<<< HEAD
=======
   MEMBERS    = int change_ref_value_operand
   MEMBERS    = bufr_tableb_override* tableb_override
>>>>>>> 025502ac

   END_CLASS_DEF

 */

/* START_CLASS_IMP */

/*

Don't edit anything between START_CLASS_IMP and END_CLASS_IMP
Instead edit values between START_CLASS_DEF and END_CLASS_DEF
or edit "accessor.class" and rerun ./make_class.pl

*/

static int  get_native_type(grib_accessor*);
static int pack_double(grib_accessor*, const double* val,size_t *len);
static int pack_long(grib_accessor*, const long* val,size_t *len);
static int unpack_double(grib_accessor*, double* val,size_t *len);
static long byte_count(grib_accessor*);
static long byte_offset(grib_accessor*);
static long next_offset(grib_accessor*);
static int value_count(grib_accessor*,long*);
static void destroy(grib_context*,grib_accessor*);
static void dump(grib_accessor*, grib_dumper*);
static void init(grib_accessor*,const long, grib_arguments* );
static void init_class(grib_accessor_class*);
static int compare(grib_accessor*, grib_accessor*);

typedef struct grib_accessor_bufr_data_array {
    grib_accessor          att;
/* Members defined in gen */
/* Members defined in bufr_data_array */
	const char* bufrDataEncodedName;
	const char* numberOfSubsetsName;
	const char* expandedDescriptorsName;
	const char* flagsName;
	const char* unitsName;
	const char* elementsDescriptorsIndexName;
	const char* compressedDataName;
	bufr_descriptors_array* expanded;
	grib_accessor* expandedAccessor;
	int* canBeMissing;
	long numberOfSubsets;
	long compressedData;
	grib_vdarray* numericValues;
	grib_vsarray* stringValues;
	grib_viarray* elementsDescriptorsIndex;
	int do_decode;
	int bitmapStartElementsDescriptorsIndex;
	int bitmapCurrentElementsDescriptorsIndex;
	int bitmapSize;
	int bitmapStart;
	int bitmapCurrent;
	grib_accessors_list* dataAccessors;
	int unpackMode;
	int bitsToEndData;
	grib_section* dataKeys;
	double* inputBitmap;
	int nInputBitmap;
	int iInputBitmap;
	long* inputReplications;
	int nInputReplications;
	int iInputReplications;
	long* inputExtendedReplications;
	int nInputExtendedReplications;
	int iInputExtendedReplications;
	long* inputShortReplications;
	int nInputShortReplications;
	int iInputShortReplications;
	grib_iarray* iss_list;
	grib_trie* dataAccessorsTrie;
	grib_trie* dataAccessorsRank;
	grib_sarray* tempStrings;
<<<<<<< HEAD
=======
	int change_ref_value_operand;
	bufr_tableb_override* tableb_override;
>>>>>>> 025502ac
} grib_accessor_bufr_data_array;

extern grib_accessor_class* grib_accessor_class_gen;

static grib_accessor_class _grib_accessor_class_bufr_data_array = {
    &grib_accessor_class_gen,                      /* super                     */
    "bufr_data_array",                      /* name                      */
    sizeof(grib_accessor_bufr_data_array),  /* size                      */
    0,                           /* inited */
    &init_class,                 /* init_class */
    &init,                       /* init                      */
    0,                  /* post_init                      */
    &destroy,                    /* free mem                       */
    &dump,                       /* describes himself         */
    &next_offset,                /* get length of section     */
    0,              /* get length of string      */
    &value_count,                /* get number of values      */
    &byte_count,                 /* get number of bytes      */
    &byte_offset,                /* get offset to bytes           */
    &get_native_type,            /* get native type               */
    0,                /* get sub_section                */
    0,               /* grib_pack procedures long      */
    0,                 /* grib_pack procedures long      */
    &pack_long,                  /* grib_pack procedures long      */
    0,                /* grib_unpack procedures long    */
    &pack_double,                /* grib_pack procedures double    */
    &unpack_double,              /* grib_unpack procedures double  */
    0,                /* grib_pack procedures string    */
    0,              /* grib_unpack procedures string  */
    0,          /* grib_pack array procedures string    */
    0,        /* grib_unpack array procedures string  */
    0,                 /* grib_pack procedures bytes     */
    0,               /* grib_unpack procedures bytes   */
    0,            /* pack_expression */
    0,              /* notify_change   */
    0,                /* update_size   */
    0,            /* preferred_size   */
    0,                    /* resize   */
    0,      /* nearest_smaller_value */
    0,                       /* next accessor    */
    &compare,                    /* compare vs. another accessor   */
    0,     /* unpack only ith value          */
    0,     /* unpack a subarray         */
    0,              		/* clear          */
    0,               		/* clone accessor          */
};


grib_accessor_class* grib_accessor_class_bufr_data_array = &_grib_accessor_class_bufr_data_array;


static void init_class(grib_accessor_class* c)
{
	c->string_length	=	(*(c->super))->string_length;
	c->sub_section	=	(*(c->super))->sub_section;
	c->pack_missing	=	(*(c->super))->pack_missing;
	c->is_missing	=	(*(c->super))->is_missing;
	c->unpack_long	=	(*(c->super))->unpack_long;
	c->pack_string	=	(*(c->super))->pack_string;
	c->unpack_string	=	(*(c->super))->unpack_string;
	c->pack_string_array	=	(*(c->super))->pack_string_array;
	c->unpack_string_array	=	(*(c->super))->unpack_string_array;
	c->pack_bytes	=	(*(c->super))->pack_bytes;
	c->unpack_bytes	=	(*(c->super))->unpack_bytes;
	c->pack_expression	=	(*(c->super))->pack_expression;
	c->notify_change	=	(*(c->super))->notify_change;
	c->update_size	=	(*(c->super))->update_size;
	c->preferred_size	=	(*(c->super))->preferred_size;
	c->resize	=	(*(c->super))->resize;
	c->nearest_smaller_value	=	(*(c->super))->nearest_smaller_value;
	c->next	=	(*(c->super))->next;
	c->unpack_double_element	=	(*(c->super))->unpack_double_element;
	c->unpack_double_subarray	=	(*(c->super))->unpack_double_subarray;
	c->clear	=	(*(c->super))->clear;
	c->make_clone	=	(*(c->super))->make_clone;
}

/* END_CLASS_IMP */

#define MAX_NESTED_REPLICATIONS 8

#define PROCESS_DECODE     0
#define PROCESS_NEW_DATA   1
#define PROCESS_ENCODE     2

#ifdef ECCODES_ON_WINDOWS
#define round(a) ( (a) >=0 ? ((a)+0.5) : ((a)-0.5) )
#endif

/* Set the error code, if it is bad and we should fail (default case), return */
/* variable 'err' is assumed to be pointer to int */
/* If BUFRDC mode is enabled, then we tolerate problems like wrong data section length */
#define CHECK_END_DATA_RETURN(ctx,b,size,retval) {*err=check_end_data(ctx,b,size); if (*err!=0 && ctx->bufrdc_mode==0) return retval; }

static int process_elements(grib_accessor* a,int flag,long onlySubset,long startSubset,long endSubset);

typedef int (*codec_element_proc) (grib_context* c,grib_accessor_bufr_data_array* self,int subsetIndex, grib_buffer* b,unsigned char* data,long *pos,int i,bufr_descriptor* descriptor,long elementIndex,grib_darray* dval,grib_sarray* sval); 
typedef int (*codec_replication_proc) (grib_context* c,grib_accessor_bufr_data_array* self,int subsetIndex,grib_buffer* buff,unsigned char* data,long *pos,int i,long elementIndex,grib_darray* dval,long* numberOfRepetitions);

static int create_keys(grib_accessor* a,long onlySubset,long startSubset,long endSubset);

static void restart_bitmap(grib_accessor_bufr_data_array *self)
{
    self->bitmapCurrent=-1;
    self->bitmapCurrentElementsDescriptorsIndex=self->bitmapStartElementsDescriptorsIndex-1;
}

static void cancel_bitmap(grib_accessor_bufr_data_array *self) { self->bitmapCurrent=-1;self->bitmapStart=-1; }

static int is_bitmap_start_defined(grib_accessor_bufr_data_array *self) { return self->bitmapStart==-1 ? 0 : 1; }

int accessor_bufr_data_array_create_keys(grib_accessor* a,long onlySubset,long startSubset,long endSubset) { return create_keys(a,onlySubset,startSubset,endSubset); }

int accessor_bufr_data_array_process_elements(grib_accessor* a,int flag,long onlySubset,long startSubset,long endSubset)
{
    return process_elements(a,flag,onlySubset,startSubset,endSubset);
}

static size_t get_length(grib_accessor* a)
{
    grib_accessor_bufr_data_array *self =(grib_accessor_bufr_data_array*)a;
    size_t len=0;

    grib_handle* h=grib_handle_of_accessor(a);

    grib_get_size(h,self->bufrDataEncodedName,&len);

    return len;
}

/* Operator 203YYY: Store the TableB code and changed reference value in linked list */
static void tableB_override_store_ref_val(grib_context* c, grib_accessor_bufr_data_array *self, int code, double new_ref_val)
{
    bufr_tableb_override* tb=(bufr_tableb_override*)grib_context_malloc_clear(c, sizeof(bufr_tableb_override));
    tb->code = code;
    tb->new_ref_val = new_ref_val;
    if (!self->tableb_override) {
        self->tableb_override = tb;
    } else {
        /*Add to end of linked list*/
        bufr_tableb_override* q = self->tableb_override;
        while(q->next) q=q->next;
        q->next = tb;
    }
}
/* Operator 203YYY: Retrieve changed reference value from linked list */
static int tableB_override_get_ref_val(grib_accessor_bufr_data_array *self, int code, double* out_ref_val)
{
    bufr_tableb_override* p = self->tableb_override;
    while (p) {
        if (p->code == code) {
            *out_ref_val = p->new_ref_val;
            return GRIB_SUCCESS;
        }
        p = p->next;
    }
    return GRIB_NOT_FOUND;
}
/* Operator 203YYY: Clear and free linked list */
static void tableB_override_clear(grib_context* c, grib_accessor_bufr_data_array *self)
{
    bufr_tableb_override* tb = self->tableb_override;
    while(tb) {
        bufr_tableb_override* n = tb->next;
        grib_context_free(c,tb);
        tb = n;
    }
    self->tableb_override=NULL;
}

static void init(grib_accessor* a,const long v, grib_arguments* params)
{
    grib_accessor_bufr_data_array *self =(grib_accessor_bufr_data_array*)a;
    int n = 0;
    const char* dataKeysName=NULL;
    grib_accessor* dataKeysAcc=NULL;

    self->bufrDataEncodedName = grib_arguments_get_name(grib_handle_of_accessor(a),params,n++);
    self->numberOfSubsetsName = grib_arguments_get_name(grib_handle_of_accessor(a),params,n++);
    self->expandedDescriptorsName = grib_arguments_get_name(grib_handle_of_accessor(a),params,n++);
    self->flagsName = grib_arguments_get_name(grib_handle_of_accessor(a),params,n++);
    self->elementsDescriptorsIndexName = grib_arguments_get_name(grib_handle_of_accessor(a),params,n++);
    self->compressedDataName = grib_arguments_get_name(grib_handle_of_accessor(a),params,n++);
    dataKeysName = grib_arguments_get_name(grib_handle_of_accessor(a),params,n++);

    dataKeysAcc=grib_find_accessor(grib_handle_of_accessor(a),dataKeysName);
    self->dataKeys=dataKeysAcc->parent;
    self->do_decode=1;
    self->elementsDescriptorsIndex=0;
    self->numericValues=0;
    self->stringValues=0;
    cancel_bitmap(self);
    self->expanded=0;
    self->expandedAccessor=0;
    self->dataAccessorsTrie=0;
    self->dataAccessorsRank=0;
<<<<<<< HEAD
=======
    self->change_ref_value_operand=0; /* 0, 255 or YYY */
    self->tableb_override = NULL;
>>>>>>> 025502ac

    a->length=0;
    self->bitsToEndData=get_length(a)*8;
    self->unpackMode=CODES_BUFR_UNPACK_STRUCTURE;

    /* Assert(a->length>=0); */
}

/*
static void clean_string(char* s,int len)
{
    int i=len-1;
    while (i) {
        if (!isalnum(s[i])) s[i]=0;
        else break;
        i--;
    }
}
 */

static int check_end_data(grib_context* c,grib_accessor_bufr_data_array* self,int size)
{
    grib_context_log(c, GRIB_LOG_DEBUG,"BUFR data decoding: \tbitsToEndData=%ld elementSize=%ld", self->bitsToEndData,size);
    self->bitsToEndData-=size;
    if (self->bitsToEndData<0)
        return GRIB_DECODING_ERROR;
    return 0;
}

static void self_clear(grib_context* c,grib_accessor_bufr_data_array* self)
{
    grib_context_free(c,self->canBeMissing);
    grib_vdarray_delete_content(c,self->numericValues);
    grib_vdarray_delete(c,self->numericValues);
    if(self->stringValues) {
        grib_vsarray_delete_content(c,self->stringValues);
        grib_vsarray_delete(c,self->stringValues);
    }
    grib_viarray_delete_content(c,self->elementsDescriptorsIndex);
    grib_viarray_delete(c,self->elementsDescriptorsIndex);
    if (self->inputReplications) grib_context_free(c,self->inputReplications);
    if (self->inputExtendedReplications) grib_context_free(c,self->inputExtendedReplications);
    if (self->inputShortReplications) grib_context_free(c,self->inputShortReplications);
<<<<<<< HEAD
=======
    self->change_ref_value_operand = 0;
    tableB_override_clear(c, self);
>>>>>>> 025502ac
}

static int  get_native_type(grib_accessor* a)
{
    return GRIB_TYPE_DOUBLE;
}

static long byte_count(grib_accessor* a)
{
    return 0;
}

static long byte_offset(grib_accessor* a)
{
    return a->offset;
}

static long next_offset(grib_accessor* a)
{
    return a->offset;
}

static int compare(grib_accessor* a, grib_accessor* b)
{
    return GRIB_NOT_IMPLEMENTED;
}

static int pack_long(grib_accessor* a, const long* val, size_t *len)
{
    grib_accessor_bufr_data_array *self =(grib_accessor_bufr_data_array*)a;
    self->do_decode=1;

    return GRIB_NOT_IMPLEMENTED;
}

static int pack_double(grib_accessor* a, const double* val, size_t *len)
{
    grib_accessor_bufr_data_array *self =(grib_accessor_bufr_data_array*)a;
    self->do_decode=1;
    return process_elements(a,PROCESS_ENCODE,0,0,0);
}

grib_vsarray* accessor_bufr_data_array_get_stringValues(grib_accessor* a)
{
    grib_accessor_bufr_data_array *self =(grib_accessor_bufr_data_array*)a;
    process_elements(a,PROCESS_DECODE,0,0,0);

    return self->stringValues;
}

grib_accessors_list* accessor_bufr_data_array_get_dataAccessors(grib_accessor* a)
{
    grib_accessor_bufr_data_array *self =(grib_accessor_bufr_data_array*)a;
    return self->dataAccessors;
}

grib_trie* accessor_bufr_data_array_get_dataAccessorsTrie(grib_accessor* a)
{
    grib_accessor_bufr_data_array *self =(grib_accessor_bufr_data_array*)a;
    return self->dataAccessorsTrie;
}

void accessor_bufr_data_array_set_unpackMode(grib_accessor* a,int unpackMode)
{
    grib_accessor_bufr_data_array *self =(grib_accessor_bufr_data_array*)a;
    self->unpackMode=unpackMode;
}

static int get_descriptors(grib_accessor* a)
{
    grib_accessor_bufr_data_array *self =(grib_accessor_bufr_data_array*)a;
    int ret=0,i,numberOfDescriptors;
    grib_handle* h=grib_handle_of_accessor(a);
    grib_context* c=a->context;

    if (!self->expandedAccessor)
        self->expandedAccessor=grib_find_accessor(grib_handle_of_accessor(a),self->expandedDescriptorsName);
    self->expanded=grib_accessor_class_expanded_descriptors_get_expanded(self->expandedAccessor,&ret);
    if (ret != GRIB_SUCCESS) return ret;

    numberOfDescriptors=grib_bufr_descriptors_array_used_size(self->expanded);
    self->canBeMissing=(int*)grib_context_malloc_clear(c,numberOfDescriptors*sizeof(int));
    for (i=0;i<numberOfDescriptors;i++)
        self->canBeMissing[i]=grib_bufr_descriptor_can_be_missing(self->expanded->v[i]);

    ret=grib_get_long(h,self->numberOfSubsetsName,&(self->numberOfSubsets));
    if (ret != GRIB_SUCCESS) return ret;
    ret=grib_get_long(h,self->compressedDataName,&(self->compressedData));

    return ret;
}

static int decode_string_array(grib_context* c, unsigned char* data, long* pos, bufr_descriptor* bd,
        grib_accessor_bufr_data_array* self)
{
    int ret=0;
    int* err = &ret;
    char* sval=0;
    int j,modifiedWidth,width;
    grib_sarray* sa=grib_sarray_new(c,self->numberOfSubsets,10);

    modifiedWidth= bd->width;

    sval=(char*)grib_context_malloc_clear(c,modifiedWidth/8+1);
    CHECK_END_DATA_RETURN(c, self, modifiedWidth, *err);
    if (*err) {
      grib_sarray_push(c,sa,sval);
      grib_vsarray_push(c,self->stringValues,sa);
      return ret;
    }
    grib_decode_string(data,pos,modifiedWidth/8,sval);
    CHECK_END_DATA_RETURN(c, self, 6, *err);
    if (*err) {
      grib_sarray_push(c,sa,sval);
      grib_vsarray_push(c,self->stringValues,sa);
      return ret;
    }
    width=grib_decode_unsigned_long(data,pos,6);
    if (width) {
        CHECK_END_DATA_RETURN(c, self, width*8*self->numberOfSubsets, *err);
      if (*err) {
        grib_sarray_push(c,sa,sval);
        grib_vsarray_push(c,self->stringValues,sa);
        return ret;
      }
      grib_context_free(c,sval);
      for (j=0;j<self->numberOfSubsets;j++) {
        sval=(char*)grib_context_malloc_clear(c,width+1);
        grib_decode_string(data,pos,width,sval);
        grib_sarray_push(c,sa,sval);
      }
    } else {
      grib_sarray_push(c,sa,sval);
    }
    grib_vsarray_push(c,self->stringValues,sa);
    return ret;
}

static grib_darray* decode_double_array(grib_context* c,unsigned char* data,long* pos,
        bufr_descriptor* bd,int canBeMissing,
        grib_accessor_bufr_data_array* self,int *err)
{
    grib_darray* ret=NULL;
    int j;
    unsigned long lval;
    int localReference,localWidth,modifiedWidth,modifiedReference;
    double modifiedFactor,dval;

    *err=0;

    modifiedReference= bd->reference;
    modifiedFactor= bd->factor;
    modifiedWidth= bd->width;

    CHECK_END_DATA_RETURN(c, self, modifiedWidth+6, NULL);
    if (*err) {
      dval=GRIB_MISSING_DOUBLE;
      lval=0;
      grib_context_log(c, GRIB_LOG_DEBUG," modifiedWidth=%ld lval=%ld dval=%g", modifiedWidth,lval,dval);
      ret=grib_darray_new(c,100,100);
      grib_darray_push(c,ret,dval);
      *err=0;
      return ret;
    }
    lval=grib_decode_unsigned_long(data,pos,modifiedWidth);
    localReference=(long)lval+modifiedReference;
    localWidth=grib_decode_unsigned_long(data,pos,6);
    grib_context_log(c, GRIB_LOG_DEBUG,"BUFR data decoding: \tlocalWidth=%ld",localWidth);
    ret=grib_darray_new(c,100,100);
    if (localWidth) {
        CHECK_END_DATA_RETURN(c, self, localWidth*self->numberOfSubsets, NULL);
        if (*err) {
          dval=GRIB_MISSING_DOUBLE;
          lval=0;
          grib_context_log(c, GRIB_LOG_DEBUG," modifiedWidth=%ld lval=%ld dval=%g", modifiedWidth,lval,dval);
          ret=grib_darray_new(c,100,100);
          grib_darray_push(c,ret,dval);
          *err=0;
          return ret;
        }
        for (j=0;j<self->numberOfSubsets;j++) {
            lval=grib_decode_unsigned_long(data,pos,localWidth);
            if (grib_is_all_bits_one(lval,localWidth) && canBeMissing) {
                dval=GRIB_MISSING_DOUBLE;
            } else {
                dval=((long)lval+localReference)*modifiedFactor;
            }
            grib_darray_push(c,ret,dval);
        }
    } else {
        if (grib_is_all_bits_one(lval,modifiedWidth) && canBeMissing) {
            dval=GRIB_MISSING_DOUBLE;
        } else {
            dval=localReference*modifiedFactor;
        }
        grib_context_log(c, GRIB_LOG_DEBUG," modifiedWidth=%ld lval=%ld dval=%g", modifiedWidth,lval,dval);
        grib_darray_push(c,ret,dval);
    }

    return ret;
}

static int encode_string_array(grib_context* c,grib_buffer* buff,long* pos, bufr_descriptor* bd,
        grib_accessor_bufr_data_array* self,grib_sarray* stringValues)
{
    int err=0,n,ival;
    int k,j,modifiedWidth,width;

    if (self->iss_list==NULL) return GRIB_INTERNAL_ERROR;

    n=grib_iarray_used_size(self->iss_list);

    if (n<=0) return GRIB_NO_VALUES;

    if (grib_sarray_used_size(stringValues)==1) {
      n=1;
      ival=0;
    } else {
      ival=self->iss_list->v[0];
    }

    if (n>grib_sarray_used_size(stringValues))
        return GRIB_ARRAY_TOO_SMALL;

    modifiedWidth= bd->width;

    grib_buffer_set_ulength_bits(c,buff,buff->ulength_bits+modifiedWidth);
    grib_encode_string(buff->data,pos,modifiedWidth/8,stringValues->v[ival]);
    width= n > 1 ? modifiedWidth : 0;

    grib_buffer_set_ulength_bits(c,buff,buff->ulength_bits+6);
    grib_encode_unsigned_longb(buff->data,width/8,pos,6);
    if (width) {
        grib_buffer_set_ulength_bits(c,buff,buff->ulength_bits+width*n);
        for (j=0;j<n;j++) {
            k=self->iss_list->v[j];
            grib_encode_string(buff->data,pos,width/8,stringValues->v[k]);
        }
    }
    return err;
}

static void set_missing_long_to_double(grib_darray* dvalues)
{
    size_t i,n=grib_darray_used_size(dvalues);
    for (i=0;i<n;i++) {
        if (dvalues->v[i]==GRIB_MISSING_LONG) dvalues->v[i]=GRIB_MISSING_DOUBLE;
    }
}

static int encode_double_array(grib_context* c,grib_buffer* buff,long* pos, bufr_descriptor* bd,
        grib_accessor_bufr_data_array* self,grib_darray* dvalues)
{
    int err=0;
    int j,i;
    unsigned long lval;
    long localReference=0,localWidth=0,modifiedWidth,modifiedReference;
    long reference,allone;
    double localRange,modifiedFactor,inverseFactor;
    size_t ii;
    int nvals = 0;
    double min=0,max=0,maxAllowed,minAllowed;
    double* v=NULL;
    double* values=NULL;
    int thereIsAMissing=0;
    int is_constant;
    double val0;
    const int dont_fail_if_out_of_range = c->bufr_set_to_missing_if_out_of_range;/* ECC-379 */

    if (self->iss_list==NULL) return GRIB_INTERNAL_ERROR;

    modifiedReference= bd->reference;
    modifiedFactor= bd->factor;
    inverseFactor= grib_power(bd->scale,10);
    modifiedWidth= bd->width;

    maxAllowed=(grib_power(modifiedWidth,2)+modifiedReference)*modifiedFactor;
    minAllowed=modifiedReference*modifiedFactor;

    nvals=grib_iarray_used_size(self->iss_list);
    if (nvals<=0) return GRIB_NO_VALUES;

    set_missing_long_to_double(dvalues);

    v=dvalues->v;

    /* is constant */
    if (grib_darray_is_constant(dvalues,modifiedFactor*.5)) {
        localWidth=0;
        grib_buffer_set_ulength_bits(c,buff,buff->ulength_bits+modifiedWidth);
        if (*v == GRIB_MISSING_DOUBLE) {
            grib_set_bits_on(buff->data,pos,modifiedWidth);
        } else {
            lval=round(*v * inverseFactor)-modifiedReference;
            grib_encode_unsigned_longb(buff->data,lval,pos,modifiedWidth);
        }
        grib_buffer_set_ulength_bits(c,buff,buff->ulength_bits+6);
        grib_encode_unsigned_longb(buff->data,localWidth,pos,6);
        return err;
    }

    if (nvals>grib_darray_used_size(dvalues)) return GRIB_ARRAY_TOO_SMALL;
    values=(double*)grib_context_malloc_clear(c,sizeof(double)*nvals);
    val0=dvalues->v[self->iss_list->v[0]];
    is_constant=1;
    for (i=0;i<nvals;i++) {
      values[i]=dvalues->v[self->iss_list->v[i]];
      if (val0 != values[i]) is_constant=0;
    }
    v=values;

    /* encoding a range with constant values*/
    if (is_constant==1) {
        localWidth=0;
        grib_buffer_set_ulength_bits(c,buff,buff->ulength_bits+modifiedWidth);
        if (*v == GRIB_MISSING_DOUBLE) {
            grib_set_bits_on(buff->data,pos,modifiedWidth);
        } else {
            lval=round(*v * inverseFactor)-modifiedReference;
            grib_encode_unsigned_longb(buff->data,lval,pos,modifiedWidth);
        }
        grib_buffer_set_ulength_bits(c,buff,buff->ulength_bits+6);
        grib_encode_unsigned_longb(buff->data,localWidth,pos,6);
        return err;
    }

    ii=0;
    while (*v==GRIB_MISSING_DOUBLE && ii<nvals) {
        thereIsAMissing=1;
        v++;
        ii++;
    }
    /* ECC-379: First determine if we need to change any out-of-range value */
    if (dont_fail_if_out_of_range) {
        while (ii<nvals) {
            /* Turn out-of-range values into 'missing' */
            if (*v!=GRIB_MISSING_DOUBLE && (*v < minAllowed || *v > maxAllowed)) {
                grib_context_log(c, GRIB_LOG_ERROR, "encode_double_array: %s. Value at index %ld (%g) out of range (minAllowed=%g, maxAllowed=%g)."
                                                    "Setting it to missing value\n",
                                                    bd->shortName, (long)ii, *v, minAllowed, maxAllowed);
                *v = GRIB_MISSING_DOUBLE;
            }
            ii++;
            v++;
        }
    }
    /* Determine min and max values. */
    /* Note: value[0] could be missing so cannot set min/max to this.
     * Find first value which is non-missing as a starting point */
    for (i=0;i<nvals;i++) {
        if (values[i] != GRIB_MISSING_DOUBLE) {
            min = max = values[i];
            break;
        }
    }
    ii=0;
    v=values;
    while (ii<nvals) {
        if (*v<min && *v!=GRIB_MISSING_DOUBLE) min=*v;
        if (*v>max && *v!=GRIB_MISSING_DOUBLE) max=*v;
        if (*v == GRIB_MISSING_DOUBLE) thereIsAMissing=1;
        ii++;
        v++;
    }
    if (max>maxAllowed && max!=GRIB_MISSING_DOUBLE)
        return GRIB_OUT_OF_RANGE;
    if (min<minAllowed && min!=GRIB_MISSING_DOUBLE)
        return GRIB_OUT_OF_RANGE;

    reference=round(min*inverseFactor);
    localReference=reference-modifiedReference;
    if (max!=min) {
        localRange = (max-min)*inverseFactor+1;
        localWidth=ceil(log(localRange)/log(2.0));
        lval=round(max*inverseFactor)-reference;
        allone=grib_power(localWidth,2)-1;
        while (allone <= lval) {
            localWidth++;
            allone=grib_power(localWidth,2)-1;
        }
        if (localWidth == 1) localWidth++;
    } else {
        if (thereIsAMissing==1) localWidth=1;
        else localWidth=0;
    }

    grib_buffer_set_ulength_bits(c,buff,buff->ulength_bits+modifiedWidth);
    if (localWidth) {
        grib_encode_unsigned_longb(buff->data,localReference,pos,modifiedWidth);
    } else {
        if (min==GRIB_MISSING_DOUBLE) {
            grib_set_bits_on(buff->data,pos,modifiedWidth);
        } else {
            lval=localReference-modifiedReference;
            grib_encode_unsigned_longb(buff->data,lval,pos,modifiedWidth);
        }
    }
    grib_buffer_set_ulength_bits(c,buff,buff->ulength_bits+6);
    grib_encode_unsigned_longb(buff->data,localWidth,pos,6);

    if (localWidth) {
        grib_buffer_set_ulength_bits(c,buff,buff->ulength_bits+nvals*localWidth);
        for (j=0;j<nvals;j++) {
            if (values[j]==GRIB_MISSING_DOUBLE) {
                grib_set_bits_on(buff->data,pos,localWidth);
            } else {
                lval=round(values[j]*inverseFactor)-reference;
                grib_encode_unsigned_longb(buff->data,lval,pos,localWidth);
            }
        }
    }

    grib_context_free(c,values);

    return err;
}

static int encode_double_value(grib_context* c,grib_buffer* buff,long* pos,bufr_descriptor* bd,
        grib_accessor_bufr_data_array* self,double value)
{
    unsigned long lval;
    double maxAllowed,minAllowed;
    int err=0;
    int modifiedWidth,modifiedReference;
    double modifiedFactor;
    const int dont_fail_if_out_of_range = c->bufr_set_to_missing_if_out_of_range; /* ECC-379 */

    modifiedReference= bd->reference;
    modifiedFactor= bd->factor;
    modifiedWidth= bd->width;
    maxAllowed=(grib_power(modifiedWidth,2)+modifiedReference)*modifiedFactor;
    minAllowed=modifiedReference*modifiedFactor;

    grib_buffer_set_ulength_bits(c,buff,buff->ulength_bits+modifiedWidth);
    if (value==GRIB_MISSING_DOUBLE) {
        grib_set_bits_on(buff->data,pos,modifiedWidth);
    }
    else if (value>maxAllowed || value<minAllowed) {
        if (dont_fail_if_out_of_range) {
            grib_context_log(c, GRIB_LOG_ERROR, "encode_double_value: %s. Value (%g) out of range (minAllowed=%g, maxAllowed=%g)."
                                                "Setting it to missing value\n",
                                                bd->shortName, value, minAllowed, maxAllowed);
            value = GRIB_MISSING_DOUBLE;  /* Ignore the bad value and instead use 'missing' */
            grib_set_bits_on(buff->data,pos,modifiedWidth);
        } else {
            return GRIB_OUT_OF_RANGE;
        }
    }
    else {
        lval=round(value/modifiedFactor)-modifiedReference;
        grib_encode_unsigned_longb(buff->data,lval,pos,modifiedWidth);
    }

    return err;
}

static int encode_string_value(grib_context* c,grib_buffer* buff,long* pos, bufr_descriptor* bd,
        grib_accessor_bufr_data_array* self,char* sval)
{
    int err=0;
    int len;

    len= bd->width / 8;
    grib_buffer_set_ulength_bits(c,buff,buff->ulength_bits+bd->width);

    grib_encode_string(buff->data,pos,len,sval);

    return err;
}

static char* decode_string_value(grib_context* c,unsigned char* data,long* pos, bufr_descriptor* bd,
        grib_accessor_bufr_data_array* self,int *err)
{
    char* sval=0;
    int len;

    *err=0;

    len= bd->width / 8;

    CHECK_END_DATA_RETURN(c, self, bd->width, NULL);
    sval=(char*)grib_context_malloc_clear(c,len+1);
    if (*err) {*err=0; return sval;}
    grib_decode_string(data,pos,len,sval);

    /* clean_string(sval,len); */

    return sval;
}

static double decode_double_value(grib_context* c,unsigned char* data,long* pos,
        bufr_descriptor* bd,int canBeMissing,
        grib_accessor_bufr_data_array* self,int* err)
{
    unsigned long lval;
    int modifiedWidth,modifiedReference;
    double modifiedFactor;
    double dval=0;

    *err=0;

    modifiedReference= bd->reference;
    modifiedFactor= bd->factor;
    modifiedWidth= bd->width;

    CHECK_END_DATA_RETURN(c, self, modifiedWidth, 0);
    if (*err) {*err=0; return GRIB_MISSING_DOUBLE;}

    lval=grib_decode_unsigned_long(data,pos,modifiedWidth);
    if (grib_is_all_bits_one(lval,modifiedWidth) && canBeMissing) {
        dval=GRIB_MISSING_DOUBLE;
    } else {
        dval=((long)lval+modifiedReference)*modifiedFactor;
    }
    return dval;
}

static int decode_element(grib_context* c,grib_accessor_bufr_data_array* self,int subsetIndex,
        grib_buffer* b,unsigned char* data,long *pos,int i,bufr_descriptor* descriptor,long elementIndex,
        grib_darray* dval,grib_sarray* sval)
{
    grib_accessor* a=(grib_accessor*)self;
    grib_darray* dar=0;
    grib_sarray* sar=0;
    int index=0,ii,stringValuesLen;
    char* csval=0;
    double cdval=0,x;
    int err=0;
    bufr_descriptor* bd = descriptor==NULL ? self->expanded->v[i] : descriptor ;

    if (self->change_ref_value_operand > 0 && self->change_ref_value_operand != 255) {
        /* Operator 203YYY: Change Reference Values: Definition phase */
        const int number_of_bits = self->change_ref_value_operand;
        double new_ref_val = (double)grib_decode_signed_longb(data, pos, number_of_bits);
        grib_context_log(c, GRIB_LOG_DEBUG,"BUFR data decoding: -**- \tcode=203YYY width=%ld pos=%ld -> %ld",
                number_of_bits,(long)*pos,(long)(*pos-a->offset*8));
        grib_context_log(c, GRIB_LOG_DEBUG, "Operator 203YYY: Store %ld = %g", bd->code, new_ref_val);
        tableB_override_store_ref_val(c, self, bd->code, new_ref_val);
        bd->nokey=1;
        err=check_end_data(c, self, number_of_bits); /*advance bitsToEnd*/
        return err;
    }
    grib_context_log(c, GRIB_LOG_DEBUG,"BUFR data decoding: -%ld- \tcode=%6.6ld width=%ld pos=%ld -> %ld",
            i,bd->code,bd->width,(long)*pos,(long)(*pos-a->offset*8));
    if (bd->type==BUFR_DESCRIPTOR_TYPE_STRING) {
        /* string */
        if (self->compressedData) {
            err = decode_string_array(c,data,pos,bd,self);
            index=grib_vsarray_used_size(self->stringValues);
            dar=grib_darray_new(c,self->numberOfSubsets,10);
            index=self->numberOfSubsets*(index-1);
            for (ii=1;ii<=self->numberOfSubsets;ii++) {
                x=(index+ii)*1000+bd->width/8;
                grib_darray_push(c,dar,x);
            }
            grib_vdarray_push(c,self->numericValues,dar);
        } else {
            csval=decode_string_value(c,data,pos,bd,self,&err);
            grib_context_log(c, GRIB_LOG_DEBUG,"BUFR data decoding: \t %s = %s",
                    bd->shortName,csval);
            sar=grib_sarray_push(c,sar,csval);
            grib_vsarray_push(c,self->stringValues,sar);
            stringValuesLen=grib_vsarray_used_size(self->stringValues);
            index=0;
            for (ii=0;ii<stringValuesLen;ii++) {
                index+=grib_sarray_used_size(self->stringValues->v[ii]);
            }
            cdval=index*1000+bd->width / 8;
            grib_darray_push(c,dval,cdval);
        }
    } else {
        /* numeric or codetable or flagtable */
        /* Operator 203: Check if we have changed ref value for this element. If so modify bd->reference */
        if (self->change_ref_value_operand!=0 && tableB_override_get_ref_val(self, bd->code, &(bd->reference)) == GRIB_SUCCESS) {
            grib_context_log(c, GRIB_LOG_DEBUG,"Operator 203YYY: Changed ref val: %g\n", bd->reference);
        }

        if (self->compressedData) {
            dar=decode_double_array(c,data,pos,bd,self->canBeMissing[i],self,&err);
            grib_vdarray_push(c,self->numericValues,dar);
        } else {
<<<<<<< HEAD
=======
            /* Uncompressed */
>>>>>>> 025502ac
            cdval=decode_double_value(c,data,pos,bd,self->canBeMissing[i],self,&err);
            grib_context_log(c, GRIB_LOG_DEBUG,"BUFR data decoding: \t %s = %g",
                    bd->shortName,cdval);
            grib_darray_push(c,dval,cdval);
        }
    }
    return err;
}

static int decode_replication(grib_context* c,grib_accessor_bufr_data_array* self,int subsetIndex,
        grib_buffer* buff,unsigned char* data,long *pos,int i,long elementIndex,grib_darray* dval,long* numberOfRepetitions)
{
    int ret=0;
    int *err;
    int localReference,width;
    bufr_descriptor** descriptors=0;
    err=&ret;
    descriptors=self->expanded->v;
    grib_context_log(c, GRIB_LOG_DEBUG,"BUFR data decoding: -%ld- \tcode=%6.6ld width=%ld ",
            i,self->expanded->v[i]->code,self->expanded->v[i]->width);
    if (self->compressedData) {
        grib_context_log(c, GRIB_LOG_DEBUG,"BUFR data decoding: \tdelayed replication localReference width=%ld", descriptors[i]->width);
        CHECK_END_DATA_RETURN(c, self, descriptors[i]->width+6, *err);
        if (*err) {
          *numberOfRepetitions=0;
        } else {
          localReference=grib_decode_unsigned_long(data,pos,descriptors[i]->width)+descriptors[i]->reference;
          grib_context_log(c, GRIB_LOG_DEBUG,"BUFR data decoding: \tdelayed replication localWidth width=6");
          width=grib_decode_unsigned_long(data,pos,6);
          if (width) {
            /* delayed replication number is not constant. NOT IMPLEMENTED */
            return GRIB_NOT_IMPLEMENTED;
          } else {
            *numberOfRepetitions=localReference*descriptors[i]->factor;
            grib_context_log(c, GRIB_LOG_DEBUG,"BUFR data decoding: \tdelayed replication value=%ld",*numberOfRepetitions);
          }
        }
    } else {
        CHECK_END_DATA_RETURN(c, self, descriptors[i]->width, *err);
        if (*err) { 
          *numberOfRepetitions=0;
        } else {
          *numberOfRepetitions=grib_decode_unsigned_long(data,pos,descriptors[i]->width)+
            descriptors[i]->reference*descriptors[i]->factor;
          grib_context_log(c, GRIB_LOG_DEBUG,"BUFR data decoding: \tdelayed replication value=%ld",*numberOfRepetitions);
        }
    }
    if (self->compressedData) {
        dval=grib_darray_new(c,1,100);
        grib_darray_push(c,dval,(double)(*numberOfRepetitions));
        grib_vdarray_push(c,self->numericValues,dval);
    } else {
        grib_darray_push(c,dval,(double)(*numberOfRepetitions));
    }
    return ret;
}

static int encode_new_bitmap(grib_context* c,grib_buffer* buff,long *pos,int idx,grib_accessor_bufr_data_array* self)
{
    grib_darray* doubleValues=NULL;
    int err=0;
    double cdval=0;
    if (self->nInputBitmap>0) {
        if (self->nInputBitmap < self->iInputBitmap)
            return GRIB_ARRAY_TOO_SMALL;
        cdval=self->inputBitmap[self->iInputBitmap++];
    }
    if (self->compressedData) {
        doubleValues=grib_darray_new(c,1,1);
        grib_darray_push(c,doubleValues,cdval);
        err=encode_double_array(c,buff,pos,self->expanded->v[idx],self,doubleValues);
        grib_darray_delete(c,doubleValues);
    } else {
        err=encode_double_value(c,buff,pos,self->expanded->v[idx],self,cdval);
    }
    return err;
}

static int encode_new_element(grib_context* c,grib_accessor_bufr_data_array* self,int subsetIndex,
        grib_buffer* buff,unsigned char* data,long *pos,int i,bufr_descriptor* descriptor,
        long elementIndex,grib_darray* dval,grib_sarray* sval)
{
    int ii;
    char* csval=0;
    unsigned char missingChar=0xFF;
    double cdval=GRIB_MISSING_DOUBLE;
    int err=0;
    size_t slen;
    bufr_descriptor* bd = descriptor==NULL ? self->expanded->v[i] : descriptor ;

    grib_context_log(c, GRIB_LOG_DEBUG,"BUFR data encoding: \tcode=%6.6ld width=%ld pos=%ld ulength=%ld ulength_bits=%ld",
            bd->code,bd->width,(long)*pos,buff->ulength,buff->ulength_bits);
    if (bd->type==BUFR_DESCRIPTOR_TYPE_STRING) {
        /* string */
        slen=bd->width/8;
        csval=(char*)grib_context_malloc_clear(c,slen+1);
        for (ii=0;ii<slen;ii++) csval[ii]=missingChar;
        grib_context_log(c, GRIB_LOG_DEBUG,"BUFR data encoding: \t %s = %s",
                bd->shortName,csval);
        if (self->compressedData) {
            grib_sarray* stringValues=grib_sarray_new(c,1,1);
            grib_sarray_push(c,stringValues,csval);
            err=encode_string_array(c,buff,pos,bd,self,stringValues);
            grib_sarray_delete_content(c,stringValues);
            grib_sarray_delete(c,stringValues);
        } else {
            err=encode_string_value(c,buff,pos,bd,self,csval);
        }
    } else {
        /* numeric or codetable or flagtable */
        grib_context_log(c, GRIB_LOG_DEBUG,"BUFR data encoding: \t %s = %g",
                bd->shortName,cdval);
        if (bd->code==31031)
            return encode_new_bitmap(c,buff,pos,i,self);
        if (self->compressedData) {
            grib_darray* doubleValues=grib_darray_new(c,1,1);
            grib_darray_push(c,doubleValues,cdval);
            err=encode_double_array(c,buff,pos,bd,self,doubleValues);
            grib_darray_delete(c,doubleValues);
        } else {
            err=encode_double_value(c,buff,pos,bd,self,cdval);
        }
    }
    return err;
}

static int encode_new_replication(grib_context* c,grib_accessor_bufr_data_array* self,int subsetIndex,
        grib_buffer* buff,unsigned char* data,long *pos,int i,long elementIndex,grib_darray* dval,long* numberOfRepetitions)
{
    int err=0;
    unsigned long repetitions=1;
    bufr_descriptor** descriptors=self->expanded->v;

    switch(descriptors[i]->code) {
    case 31000:
        if (self->nInputShortReplications>=0) {
            if (self->iInputShortReplications>=self->nInputShortReplications) {
                grib_context_log(c,GRIB_LOG_FATAL,"array inputShortDelayedDescriptorReplicationFactor dimension too small");
            }
            repetitions=self->inputShortReplications[self->iInputShortReplications];
            self->iInputShortReplications++;
        }
        break;
    case 31001:
        if (self->nInputReplications>=0) {
            if (self->iInputReplications>=self->nInputReplications) {
                grib_context_log(c,GRIB_LOG_FATAL,"array inputDelayedDescriptorReplicationFactor dimension too small");
            }
            repetitions=self->inputReplications[self->iInputReplications];
            self->iInputReplications++;
        }
        break;
    case 31002:
        if (self->nInputExtendedReplications>=0) {
            if (self->iInputExtendedReplications>=self->nInputExtendedReplications) {
                grib_context_log(c,GRIB_LOG_FATAL,"array inputExtendedDelayedDescriptorReplicationFactor dimension too small");
            }
            repetitions=self->inputExtendedReplications[self->iInputExtendedReplications];
            self->iInputExtendedReplications++;
        }
        break;
    default:
        grib_context_log(c, GRIB_LOG_ERROR, "unsupported descriptor code %d\n", descriptors[i]->code);
        return GRIB_INTERNAL_ERROR;
    }

    grib_context_log(c, GRIB_LOG_DEBUG,"BUFR data encoding replication: \twidth=%ld pos=%ld ulength=%ld ulength_bits=%ld",
            (long)descriptors[i]->width,(long)*pos,(long)buff->ulength,(long)buff->ulength_bits);
    grib_buffer_set_ulength_bits(c,buff,buff->ulength_bits+descriptors[i]->width);
    grib_encode_unsigned_longb(data,repetitions,pos,descriptors[i]->width);

    *numberOfRepetitions=repetitions;

    if (self->compressedData) {
        grib_buffer_set_ulength_bits(c,buff,buff->ulength_bits+6);
        grib_encode_unsigned_longb(buff->data,0,pos,6);
    };

    return err;
}

static int encode_element(grib_context* c,grib_accessor_bufr_data_array* self,int subsetIndex,
        grib_buffer* buff,unsigned char* data,long *pos,int i,bufr_descriptor* descriptor,
        long elementIndex,grib_darray* dval,grib_sarray* sval)
{
    int idx,j;
    int err=0;
    bufr_descriptor* bd = descriptor==NULL ? self->expanded->v[i] : descriptor ;

    grib_context_log(c, GRIB_LOG_DEBUG,"BUFR data encoding: -%ld- \tcode=%6.6ld width=%ld pos=%ld ulength=%ld ulength_bits=%ld",
            i,bd->code,bd->width,(long)*pos,buff->ulength,buff->ulength_bits);
    if (bd->type==BUFR_DESCRIPTOR_TYPE_STRING) {
        /* string */
        /* grib_context_log(c, GRIB_LOG_DEBUG,"BUFR data encoding: \t %s = %s",
                 bd->shortName,csval); */
        if (self->compressedData) {
            idx=((int)self->numericValues->v[elementIndex]->v[0]/1000-1)/self->numberOfSubsets;
            err=encode_string_array(c,buff,pos,bd,self,self->stringValues->v[idx]);
        } else {
            idx=(int)self->numericValues->v[subsetIndex]->v[elementIndex]/1000-1;
            err=encode_string_value(c,buff,pos,bd,self,self->stringValues->v[idx]->v[0]);
        }
    } else {
        /* numeric or codetable or flagtable */
        if (self->compressedData) {
            err=encode_double_array(c,buff,pos,bd,self,self->numericValues->v[elementIndex]);
            if (err) {
                grib_context_log(c,GRIB_LOG_ERROR,"encoding %s ( code=%6.6ld width=%ld scale=%g reference=%d )",
                        bd->shortName, bd->code, bd->width,
                        bd->scale, bd->reference);
                for (j=0;j<grib_darray_used_size(self->numericValues->v[elementIndex]);j++)
                    grib_context_log(c,GRIB_LOG_ERROR,"value[%d]\t= %g", j,self->numericValues->v[elementIndex]->v[j]);
            }
        } else {
            if (self->numericValues->v[subsetIndex] == NULL) {
                grib_context_log(c,GRIB_LOG_ERROR,"Invalid subset index %d (number of subsets=%ld)", subsetIndex, self->numberOfSubsets);
                return GRIB_INVALID_ARGUMENT;
            }
            err=encode_double_value(c,buff,pos,bd,self,self->numericValues->v[subsetIndex]->v[elementIndex]);
            if (err) {
                grib_context_log(c,GRIB_LOG_ERROR,"encoding %s=%g",bd->shortName,self->numericValues->v[subsetIndex]->v[elementIndex]);
            }
        }
    }
    return err;
}

static int encode_replication(grib_context* c,grib_accessor_bufr_data_array* self,int subsetIndex,
        grib_buffer* buff,unsigned char* data,long *pos,int i,long elementIndex,grib_darray* dval,long* numberOfRepetitions)
{
    if (self->compressedData) {
        Assert(grib_darray_used_size(self->numericValues->v[elementIndex])==1);
        *numberOfRepetitions=self->numericValues->v[elementIndex]->v[0];
    } else {
        *numberOfRepetitions=self->numericValues->v[subsetIndex]->v[elementIndex];
    }

    return encode_element(c,self,subsetIndex,buff,data,pos,i,0,elementIndex,dval,0);
}

static int build_bitmap(grib_accessor_bufr_data_array *self,unsigned char* data,long* pos,int iel,grib_iarray* elementsDescriptorsIndex,int iBitmapOperator)
{
    int bitmapSize=0,iDelayedReplication=0;
    int i,localReference,width,bitmapEndElementsDescriptorsIndex;
    long ppos,n;
    grib_accessor* a=(grib_accessor*)self;
    grib_context* c=a->context;
    bufr_descriptor** descriptors=self->expanded->v;
    long* edi=elementsDescriptorsIndex->v;
    /* int iel=grib_iarray_used_size(elementsDescriptorsIndex)-1; */
    int err=0;

    switch (descriptors[iBitmapOperator]->code) {
    case 222000:
    case 223000:
    case 236000:
        cancel_bitmap(self);
        while (descriptors[edi[iel]]->code>=100000 || iel==0) iel--;
        bitmapEndElementsDescriptorsIndex=iel;
        /*looking for another bitmap and pointing before it.
          This behaviour is not documented in the Manual on codes it is copied from BUFRDC
          ECC-243
         */
        while (iel>0) {
            while ( descriptors[edi[iel]]->code!=236000 && descriptors[edi[iel]]->code!=222000 && descriptors[edi[iel]]->code!=223000 && iel!=0) iel--;
            if (iel!=0) {
                while (descriptors[edi[iel]]->code>=100000 && iel!=0) iel--;
                bitmapEndElementsDescriptorsIndex=iel;
            }
        }

        i=iBitmapOperator+1;
        if (descriptors[i]->code==101000)  {
            iDelayedReplication=iBitmapOperator+2;
            Assert( descriptors[iDelayedReplication]->code==31001 ||
                    descriptors[iDelayedReplication]->code==31002 );
            i=iDelayedReplication;
            if (self->compressedData) {
                ppos=*pos;
                if (err) return err;
                localReference=grib_decode_unsigned_long(data,pos,descriptors[i]->width)+descriptors[i]->reference;
                width=grib_decode_unsigned_long(data,pos,6);
                *pos=ppos;
                if (width) {
                    /* delayed replication number is not constant. NOT IMPLEMENTED */
                    grib_context_log(c,GRIB_LOG_ERROR, "Delayed replication number is not constant");
                    return GRIB_NOT_IMPLEMENTED;
                } else {
                    bitmapSize=localReference*descriptors[i]->factor;
                }
            } else {
                ppos=*pos;
                if (err) return err;
                bitmapSize=grib_decode_unsigned_long(data,pos,descriptors[i]->width)+
                        descriptors[i]->reference*descriptors[i]->factor;
                *pos=ppos;
            }
        } else if (descriptors[i]->code==31031){
            bitmapSize=0;
            while (descriptors[i]->code==31031) {bitmapSize++;i++;}
        }
        iel=bitmapEndElementsDescriptorsIndex;
        n=bitmapSize-1;
        while ( n>0 && iel>=0 ) {
            if (descriptors[edi[iel]]->code<100000) n--;
            iel--;
        }
        self->bitmapStartElementsDescriptorsIndex=iel;
        restart_bitmap(self);
        break;
    default :
        grib_context_log(c,GRIB_LOG_ERROR,"build_bitmap: unsupported operator %d\n",
                descriptors[iBitmapOperator]->code);
        return GRIB_INTERNAL_ERROR;
    }
    return GRIB_SUCCESS;
}

static int consume_bitmap(grib_accessor_bufr_data_array *self,int iBitmapOperator)
{
    int bitmapSize=0,iDelayedReplication;
    int i;
    bufr_descriptor** descriptors=self->expanded->v;

    i=iBitmapOperator+1;
    if (descriptors[i]->code==101000)  {
        iDelayedReplication=iBitmapOperator+2;
        switch (descriptors[iDelayedReplication]->code) {
        case 31001:
            bitmapSize=self->inputReplications[self->iInputReplications];
            break;
        case 31002:
            bitmapSize=self->inputExtendedReplications[self->iInputExtendedReplications];
            break;
        default :
            Assert(0);
        }
    } else if (descriptors[i]->code==31031){
        bitmapSize=0;
        while (descriptors[i]->code==31031) {bitmapSize++;i++;}
    }
    self->bitmapCurrent+=bitmapSize;
    return GRIB_SUCCESS;
}

static int build_bitmap_new_data(grib_accessor_bufr_data_array *self,unsigned char* data,long* pos,int iel,grib_iarray* elementsDescriptorsIndex,int iBitmapOperator)
{
    int bitmapSize=0,iDelayedReplication=0;
    int i,bitmapEndElementsDescriptorsIndex;
    long n;
    grib_accessor* a=(grib_accessor*)self;
    grib_context* c=a->context;
    bufr_descriptor** descriptors=self->expanded->v;
    long* edi=elementsDescriptorsIndex->v;

    switch (descriptors[iBitmapOperator]->code) {
    case 222000:
    case 223000:
    case 236000:
        while (descriptors[edi[iel]]->code>=100000) iel--;
        bitmapEndElementsDescriptorsIndex=iel;
        /*looking for another bitmap and pointing before it.
          This behaviour is not documented in the Manual on codes it is copied from BUFRDC
          ECC-243
         */
        while (iel>0) {
            while ( descriptors[edi[iel]]->code!=236000 && descriptors[edi[iel]]->code!=222000 && descriptors[edi[iel]]->code!=223000 && iel!=0) iel--;
            if (iel!=0) {
                while (descriptors[edi[iel]]->code>=100000 && iel!=0) iel--;
                bitmapEndElementsDescriptorsIndex=iel;
            }
        }

        i=iBitmapOperator+1;
        if (descriptors[i]->code==101000)  {
            iDelayedReplication=iBitmapOperator+2;
            switch (descriptors[iDelayedReplication]->code) {
            case 31001:
                bitmapSize=self->inputReplications[self->iInputReplications];
                break;
            case 31002:
                bitmapSize=self->inputExtendedReplications[self->iInputExtendedReplications];
                break;
            default :
                Assert(0);
            }
        } else if (descriptors[i]->code==31031){
            bitmapSize=0;
            while (descriptors[i]->code==31031) {bitmapSize++;i++;}
        }
        iel=bitmapEndElementsDescriptorsIndex;
        n=bitmapSize-1;
        while ( n>0 && iel>=0 ) {
            if (descriptors[edi[iel]]->code<100000) n--;
            iel--;
        }
        self->bitmapStartElementsDescriptorsIndex=iel;
        self->bitmapCurrentElementsDescriptorsIndex=iel-1;
        break;
    default :
        grib_context_log(c,GRIB_LOG_ERROR,"build_bitmap_new_data: unsupported operator %d\n",
                descriptors[iBitmapOperator]->code);
        return GRIB_INTERNAL_ERROR;
    }
    return GRIB_SUCCESS;
}

static int get_next_bitmap_descriptor_index_new_bitmap(grib_accessor_bufr_data_array *self,grib_iarray* elementsDescriptorsIndex,int compressedData)
{
    int i;
    bufr_descriptor** descriptors=self->expanded->v;

    self->bitmapCurrent++;
    self->bitmapCurrentElementsDescriptorsIndex++;
    i=self->bitmapCurrent;

    if (self->compressedData) {
        DebugAssert(i<self->nInputBitmap);
        if (i>=self->nInputBitmap) return GRIB_WRONG_BITMAP_SIZE;
        while (self->inputBitmap[i]==1) {
            self->bitmapCurrent++;
            self->bitmapCurrentElementsDescriptorsIndex++;
            while (descriptors[elementsDescriptorsIndex->v[self->bitmapCurrentElementsDescriptorsIndex]]->code
                    >100000)
                self->bitmapCurrentElementsDescriptorsIndex++;
            i++;
        }
    } else {
        if (i>=self->nInputBitmap) return GRIB_WRONG_BITMAP_SIZE;
        while (self->inputBitmap[i]==1) {
            self->bitmapCurrent++;
            self->bitmapCurrentElementsDescriptorsIndex++;
            while (descriptors[elementsDescriptorsIndex->v[self->bitmapCurrentElementsDescriptorsIndex]]->code
                    >100000)
                self->bitmapCurrentElementsDescriptorsIndex++;
            i++;
        }
    }
    while (descriptors[elementsDescriptorsIndex->v[self->bitmapCurrentElementsDescriptorsIndex]]->code
            >100000)
        self->bitmapCurrentElementsDescriptorsIndex++;
    return elementsDescriptorsIndex->v[self->bitmapCurrentElementsDescriptorsIndex];
}

static int get_next_bitmap_descriptor_index(grib_accessor_bufr_data_array *self,grib_iarray* elementsDescriptorsIndex,grib_darray* numericValues)
{
    int i;
    bufr_descriptor** descriptors=self->expanded->v;


    if (self->compressedData) {
        if (self->numericValues->n==0)
            return get_next_bitmap_descriptor_index_new_bitmap(self,elementsDescriptorsIndex,1);

        self->bitmapCurrent++;
        self->bitmapCurrentElementsDescriptorsIndex++;
        i=self->bitmapCurrent+self->bitmapStart;
        DebugAssert(i<self->numericValues->n);
        while (self->numericValues->v[i]->v[0]==1) {
            self->bitmapCurrent++;
            self->bitmapCurrentElementsDescriptorsIndex++;
            while (descriptors[elementsDescriptorsIndex->v[self->bitmapCurrentElementsDescriptorsIndex]]->code
                    >100000)
                self->bitmapCurrentElementsDescriptorsIndex++;
            i++;
        }
    } else {
        if (numericValues->n==0)
            return get_next_bitmap_descriptor_index_new_bitmap(self,elementsDescriptorsIndex,0);

        self->bitmapCurrent++;
        self->bitmapCurrentElementsDescriptorsIndex++;
        i=self->bitmapCurrent+self->bitmapStart;
        DebugAssert(i<numericValues->n);
        while (numericValues->v[i]==1) {
            self->bitmapCurrent++;
            self->bitmapCurrentElementsDescriptorsIndex++;
            while (descriptors[elementsDescriptorsIndex->v[self->bitmapCurrentElementsDescriptorsIndex]]->code
                    >100000)
                self->bitmapCurrentElementsDescriptorsIndex++;
            i++;
        }
    }
    while (descriptors[elementsDescriptorsIndex->v[self->bitmapCurrentElementsDescriptorsIndex]]->code
            >100000)
        self->bitmapCurrentElementsDescriptorsIndex++;
    return elementsDescriptorsIndex->v[self->bitmapCurrentElementsDescriptorsIndex];
}

static void push_zero_element(grib_accessor_bufr_data_array* self,grib_darray* dval)
{
    grib_darray* d=0;
    grib_accessor* a=(grib_accessor*)self;
    grib_context* c=a->context;
    if (self->compressedData) {
        d=grib_darray_new(c,1,100);
        grib_darray_push(c,d,0);
        grib_vdarray_push(c,self->numericValues,d);
    } else {
        grib_darray_push(c,dval,0);
    }
}

static grib_accessor* create_attribute_variable(char* name,grib_section* section,int type,char* sval,double dval,long lval,unsigned long flags)
{
    grib_accessor* a=NULL;
    grib_action creator = {0, };
    size_t len;
    creator.op         = "variable";
    creator.name_space = "";
    creator.flags     = GRIB_ACCESSOR_FLAG_READ_ONLY | flags ;
    creator.set        = 0;

    creator.name=name;
    a=grib_accessor_factory(section, &creator, 0, NULL);
    a->parent=NULL;
    a->h=section->h;
    accessor_variable_set_type(a,type);
    len=1;
    switch (type) {
    case GRIB_TYPE_LONG:
        grib_pack_long(a,&lval,&len);
        break;
    case GRIB_TYPE_DOUBLE:
        grib_pack_double(a,&dval,&len);
        break;
    case GRIB_TYPE_STRING:
        if (!sval) 
            return NULL;
        len=strlen(sval);
        grib_pack_string(a,sval,&len);
        break;
    }

    return a;
}

static void set_creator_name(grib_action* creator,int code)
{
    switch (code) {
    case 222000:
        creator->name = (char*)"qualityInformationFollows";
        break;
    case 223000:
        creator->name = (char*)"substitutedValuesOperator";
        break;
    case 223255:
        creator->name = (char*)"substitutedValue";
        break;
    case 224000:
        creator->name = (char*)"firstOrderStatiticalValuesFollow";
        break;
    case 224255:
        creator->name = (char*)"firstOrderStatisticalValue";
        break;
    case 225000:
        creator->name = (char*)"differenceStatisticalValuesFollow";
        break;
    case 225255:
        creator->name = (char*)"differenceStatisticalValue";
        break;
    case 232000:
        creator->name = (char*)"replacedRetainedValuesFollow";
        break;
    case 232255:
        creator->name = (char*)"replacedRetainedValue";
        break;
    case 235000:
        creator->name = (char*)"cancelBackwardDataReference";
        break;
    case 236000:
        creator->name = (char*)"defineDataPresentBitmap";
        break;
    case 237000:
        creator->name = (char*)"useDefinedDataPresentBitmap";
        break;
    case 237255:
        creator->name = (char*)"cancelUseDefinedDataPresentBitmap";
        break;
    case 241000:
        creator->name = (char*)"defineEvent";
        break;
    case 241255:
        creator->name = (char*)"cancelDefineEvent";
        break;
    case 242000:
        creator->name = (char*)"defineConditioningEvent";
        break;
    case 242255:
        creator->name = (char*)"canceDefineConditioningEvent";
        break;
    case 243000:
        creator->name = (char*)"categoricalForecastValuesFollow";
        break;
    case 243255:
        creator->name = (char*)"cancelCategoricalForecastValuesFollow";
        break;
    case 999999:
        creator->name = (char*)"associatedField";
        break;
    default :
        if (code > 204999 && code < 206000) creator->name =  (char*)"text";
        else creator->name = (char*)"operator";
        break;
    }
}

static grib_accessor* create_accessor_from_descriptor(grib_accessor* a,grib_accessor* attribute,grib_section* section,long ide,long subset,int dump,int count)
{
    grib_accessor_bufr_data_array *self =(grib_accessor_bufr_data_array*)a;
    char code[10]={0,};
    char* temp_str = NULL;
    int idx=0;
    unsigned long flags=GRIB_ACCESSOR_FLAG_READ_ONLY;
    grib_action operatorCreator = {0, };
    grib_accessor* elementAccessor=NULL;
    grib_action creator = {0, };
    creator.op         = "bufr_data_element";
    creator.name_space = "";
    creator.set        = 0;

    operatorCreator.op         = "variable";
    operatorCreator.name_space = "";
    operatorCreator.flags     = GRIB_ACCESSOR_FLAG_READ_ONLY;
    operatorCreator.set        = 0;
    operatorCreator.name="operator";

    if(attribute) { DebugAssert(attribute->parent==NULL); }

    if (dump) {
        creator.flags    = GRIB_ACCESSOR_FLAG_DUMP;
        operatorCreator.flags  |= GRIB_ACCESSOR_FLAG_DUMP;
    }

    idx = self->compressedData ? self->elementsDescriptorsIndex->v[0]->v[ide] :
            self->elementsDescriptorsIndex->v[subset]->v[ide] ;

    switch (self->expanded->v[idx]->F) {
    case 0:
    case 1:
        creator.name=grib_context_strdup(a->context, self->expanded->v[idx]->shortName);
        /* ECC-325: store alloc'd string (due to strdup) for clean up later */
        grib_sarray_push(a->context, self->tempStrings, creator.name);
        elementAccessor = grib_accessor_factory(section, &creator, 0, NULL);
        if (self->canBeMissing[idx]) elementAccessor->flags |= GRIB_ACCESSOR_FLAG_CAN_BE_MISSING;
        if (self->expanded->v[idx]->code == 31000 || self->expanded->v[idx]->code == 31001 || self->expanded->v[idx]->code == 31002 || self->expanded->v[idx]->code == 31031)
            elementAccessor->flags |= GRIB_ACCESSOR_FLAG_READ_ONLY;
        accessor_bufr_data_element_set_index(elementAccessor,ide);
        accessor_bufr_data_element_set_descriptors(elementAccessor,self->expanded);
        accessor_bufr_data_element_set_elementsDescriptorsIndex(elementAccessor,self->elementsDescriptorsIndex);
        accessor_bufr_data_element_set_numericValues(elementAccessor,self->numericValues);
        accessor_bufr_data_element_set_stringValues(elementAccessor,self->stringValues);
        accessor_bufr_data_element_set_compressedData(elementAccessor,self->compressedData);
        accessor_bufr_data_element_set_type(elementAccessor,self->expanded->v[idx]->type);
        accessor_bufr_data_element_set_numberOfSubsets(elementAccessor,self->numberOfSubsets);
        accessor_bufr_data_element_set_subsetNumber(elementAccessor,subset);

        self->expanded->v[idx]->a=elementAccessor;

        if (attribute) {
            /* attribute->parent=elementAccessor->parent; */
            /*
          for (i=0;i<MAX_ACCESSOR_ATTRIBUTES;i++) {
            if (attribute->attributes[i]) attribute->attributes[i]->parent=elementAccessor->parent;
          }
             */
            grib_accessor_add_attribute(elementAccessor,attribute,0);
        }

        attribute=create_attribute_variable("index",section,GRIB_TYPE_LONG,0,0,count,flags);
        if (!attribute) return NULL;
        grib_accessor_add_attribute(elementAccessor,attribute,0);

        sprintf(code,"%06ld",self->expanded->v[idx]->code);
        temp_str = grib_context_strdup(a->context,code);
        attribute=create_attribute_variable("code",section,GRIB_TYPE_STRING,temp_str,0,0,flags);
        if (!attribute) return NULL;
        grib_sarray_push(a->context, self->tempStrings, temp_str);/* ECC-325: store alloc'd string (due to strdup) for clean up later */
        grib_accessor_add_attribute(elementAccessor,attribute,0);

        attribute=create_attribute_variable("units",section,GRIB_TYPE_STRING,self->expanded->v[idx]->units,0,0,GRIB_ACCESSOR_FLAG_DUMP | flags);
        if (!attribute) return NULL;
        grib_accessor_add_attribute(elementAccessor,attribute,0);

        attribute=create_attribute_variable("scale",section,GRIB_TYPE_LONG,0,0,self->expanded->v[idx]->scale,flags);
        if (!attribute) return NULL;
        grib_accessor_add_attribute(elementAccessor,attribute,0);

        attribute=create_attribute_variable("reference",section,GRIB_TYPE_DOUBLE,0,self->expanded->v[idx]->reference,0,flags);
        if (!attribute) return NULL;
        grib_accessor_add_attribute(elementAccessor,attribute,0);

        attribute=create_attribute_variable("width",section,GRIB_TYPE_LONG,0,0,self->expanded->v[idx]->width,flags);
        if (!attribute) return NULL;
        grib_accessor_add_attribute(elementAccessor,attribute,0);
        break;
    case 2:
        set_creator_name(&creator,self->expanded->v[idx]->code);
        if (bufr_descriptor_is_marker(self->expanded->v[idx]) ) {
            elementAccessor = grib_accessor_factory(section, &creator, 0, NULL);
            if (self->canBeMissing[idx]) elementAccessor->flags |= GRIB_ACCESSOR_FLAG_CAN_BE_MISSING;
            accessor_bufr_data_element_set_index(elementAccessor,ide);
            accessor_bufr_data_element_set_descriptors(elementAccessor,self->expanded);
            accessor_bufr_data_element_set_elementsDescriptorsIndex(elementAccessor,self->elementsDescriptorsIndex);
            accessor_bufr_data_element_set_numericValues(elementAccessor,self->numericValues);
            accessor_bufr_data_element_set_stringValues(elementAccessor,self->stringValues);
            accessor_bufr_data_element_set_compressedData(elementAccessor,self->compressedData);
            accessor_bufr_data_element_set_type(elementAccessor,self->expanded->v[idx]->type);
            accessor_bufr_data_element_set_numberOfSubsets(elementAccessor,self->numberOfSubsets);
            accessor_bufr_data_element_set_subsetNumber(elementAccessor,subset);

            attribute=create_attribute_variable("index",section,GRIB_TYPE_LONG,0,0,count,flags);
            if (!attribute) return NULL;
            grib_accessor_add_attribute(elementAccessor,attribute,0);

        } else {
            elementAccessor = grib_accessor_factory(section, &operatorCreator, 0, NULL);
            accessor_variable_set_type(elementAccessor,GRIB_TYPE_LONG);

            attribute=create_attribute_variable("index",section,GRIB_TYPE_LONG,0,0,count,flags);
            if (!attribute) return NULL;
            grib_accessor_add_attribute(elementAccessor,attribute,0);

            sprintf(code,"%06ld",self->expanded->v[idx]->code);
            attribute=create_attribute_variable("code",section,GRIB_TYPE_STRING,code,0,0,flags);
            if (!attribute) return NULL;
            grib_accessor_add_attribute(elementAccessor,attribute,0);
        }
        self->expanded->v[idx]->a=elementAccessor;
        break;
    case 9:
        set_creator_name(&creator,self->expanded->v[idx]->code);
        elementAccessor = grib_accessor_factory(section, &creator, 0, NULL);
        accessor_bufr_data_element_set_index(elementAccessor,ide);
        accessor_bufr_data_element_set_descriptors(elementAccessor,self->expanded);
        accessor_bufr_data_element_set_elementsDescriptorsIndex(elementAccessor,self->elementsDescriptorsIndex);
        accessor_bufr_data_element_set_numericValues(elementAccessor,self->numericValues);
        accessor_bufr_data_element_set_stringValues(elementAccessor,self->stringValues);
        accessor_bufr_data_element_set_compressedData(elementAccessor,self->compressedData);
        accessor_bufr_data_element_set_type(elementAccessor,self->expanded->v[idx]->type);
        accessor_bufr_data_element_set_numberOfSubsets(elementAccessor,self->numberOfSubsets);
        accessor_bufr_data_element_set_subsetNumber(elementAccessor,subset);

        attribute=create_attribute_variable("index",section,GRIB_TYPE_LONG,0,0,count,flags);
        if (!attribute) return NULL;
        grib_accessor_add_attribute(elementAccessor,attribute,0);

        sprintf(code,"%06ld",self->expanded->v[idx]->code);
        attribute=create_attribute_variable("code",section,GRIB_TYPE_STRING,code,0,0,flags);
        if (!attribute) return NULL;
        grib_accessor_add_attribute(elementAccessor,attribute,0);

        attribute=create_attribute_variable("units",section,GRIB_TYPE_STRING,self->expanded->v[idx]->units,0,0,GRIB_ACCESSOR_FLAG_DUMP);
        if (!attribute) return NULL;
        grib_accessor_add_attribute(elementAccessor,attribute,0);

        attribute=create_attribute_variable("scale",section,GRIB_TYPE_LONG,0,0,self->expanded->v[idx]->scale,flags);
        if (!attribute) return NULL;
        grib_accessor_add_attribute(elementAccessor,attribute,0);

        attribute=create_attribute_variable("reference",section,GRIB_TYPE_DOUBLE,0,self->expanded->v[idx]->reference,0,flags);
        if (!attribute) return NULL;
        grib_accessor_add_attribute(elementAccessor,attribute,0);

        attribute=create_attribute_variable("width",section,GRIB_TYPE_LONG,0,0,self->expanded->v[idx]->width,flags);
        if (!attribute) return NULL;
        grib_accessor_add_attribute(elementAccessor,attribute,0);
        break;
    }

    return elementAccessor;
}

#define IS_QUALIFIER(a) (a==8 || a==1 || a==2 || a==4 || a==5 || a==6 || a==7)
#define NUMBER_OF_QUALIFIERS_PER_CATEGORY 256
#define NUMBER_OF_QUALIFIERS_CATEGORIES 7
#define MAX_NUMBER_OF_BITMAPS 5

static int number_of_qualifiers=NUMBER_OF_QUALIFIERS_PER_CATEGORY*NUMBER_OF_QUALIFIERS_CATEGORIES;

static GRIB_INLINE int significanceQualifierIndex(int X,int Y)
{
    int a[]={-1,0,1,-1,2,3,4,5,6};
    int ret=Y+a[X]*NUMBER_OF_QUALIFIERS_PER_CATEGORY;
    Assert(ret>0);
    return ret;
}

static GRIB_INLINE void reset_deeper_qualifiers(grib_accessor* significanceQualifierGroup[],int* significanceQualifierDepth, int depth)
{
    int i;
    for (i=0;i<number_of_qualifiers;i++) {
        if (significanceQualifierDepth[i]>depth) {
            significanceQualifierGroup[i]=0;
        }
    }
}

typedef struct bitmap_s {
    grib_accessors_list* cursor;
    grib_accessors_list* referredElement;
    grib_accessors_list* referredElementStart;
} bitmap_s;

static grib_accessor* get_element_from_bitmap(grib_accessor* a,bitmap_s* bitmap)
{
    int ret;
    long bitmapVal=1;
    size_t len;

    while (bitmapVal) {
        len=1;
        if (bitmap->cursor && bitmap->cursor->accessor) {
            ret=grib_unpack_long(bitmap->cursor->accessor,&bitmapVal,&len);
        } else {
            return NULL;
        }
        if (ret!=0) return NULL;
        bitmap->cursor=bitmap->cursor->next;
        if(bitmap->referredElement) bitmap->referredElement=bitmap->referredElement->next;
    }

    return bitmap->referredElement ? bitmap->referredElement->prev->accessor : NULL ;
}

/*
static GRIB_INLINE void reset_qualifiers(grib_accessor* significanceQualifierGroup[])
{
    int i;
    for (i=0;i<number_of_qualifiers;i++)
        significanceQualifierGroup[i]=0;
}
*/

static void grib_convert_to_attribute(grib_accessor* a)
{
    if (a->h==NULL && a->parent!=NULL) {
        a->h=grib_handle_of_accessor(a);
        a->parent=NULL;
    }
}

static grib_iarray* set_subset_list(grib_context* c,grib_accessor_bufr_data_array *self,long onlySubset,long startSubset,long endSubset,long* subsetList,size_t subsetListSize)
{
    grib_iarray* list=grib_iarray_new(c,self->numberOfSubsets,10);
    long s;

    if (startSubset>0) {
        s=startSubset;
        while (s<=endSubset) {
            grib_iarray_push(list,s-1);
            s++;
        }
    }

    if (onlySubset>0)
        grib_iarray_push(list,onlySubset-1);

    if (subsetList && subsetList[0]>0) {
        for (s=0;s<subsetListSize;s++)
            grib_iarray_push(list,subsetList[s]-1);
    }

    if (grib_iarray_used_size(list)==0) {
        for (s=0;s<self->numberOfSubsets;s++)
            grib_iarray_push(list,s);
    }

    return list;
}

static int bitmap_ref_skip(grib_accessors_list* al,int* err)
{
    grib_accessor* acode=NULL;
    long code[1];
    size_t l=1;

    if (!al || !al->accessor) return 0;

    acode=grib_accessor_get_attribute(al->accessor,"code");

    if (acode) *err=grib_unpack_long(acode,code,&l);
    else return 1;

    switch (code[0]) {
    case 222000:
    case 223000:
    case 224000:
    case 225000:
    case 232000:
    case 236000:
    case 237000:
    case 243000:
    case 31000:
    case 31001:
    case 31002:
        return 1;
    }
    return 0;
}

static int bitmap_init(bitmap_s* bitmap,grib_accessors_list* bitmapStart,int bitmapSize,grib_accessors_list* lastAccessorInList)
{
    int ret=0,i;
    bitmap->cursor=bitmapStart->next;
    if (bitmap->referredElementStart!=NULL) {
        bitmap->referredElement=bitmap->referredElementStart;
        return ret;
    }
    bitmap->referredElement=bitmapStart;
    while (bitmap_ref_skip(bitmap->referredElement,&ret)) bitmap->referredElement=bitmap->referredElement->prev;
    for (i=1;i<bitmapSize;i++) {
        if (bitmap->referredElement==NULL) return GRIB_INTERNAL_ERROR;
        bitmap->referredElement=bitmap->referredElement->prev;
    }
    bitmap->referredElementStart=bitmap->referredElement;
    return ret;
}

static grib_accessor* accessor_or_attribute_with_same_name(grib_accessor* a,const char* name)
{
    if (grib_accessor_has_attributes(a)==0) {
        return a;
    } else {
        grib_accessor* ok=a;
        grib_accessor* next;
        while ((next=grib_accessor_get_attribute(ok,name))!=NULL) {
            ok=next;
        }
        return ok;
    }
}

static int get_key_rank(grib_trie* accessorsRank,grib_accessor* a)
{
    int* r=(int*)grib_trie_get(accessorsRank,a->name);

    if (r) (*r)++;
    else {
        r=(int*)grib_context_malloc(a->context,sizeof(int));
        *r=1;
        grib_trie_insert(accessorsRank,a->name,(void*)r);
    }
    return *r;
}

static void grib_data_accessors_trie_push(grib_trie* accessorsTrie, grib_accessor* a, int r)
{
    char* name=(char*)grib_context_malloc_clear(a->context, strlen(a->name)+20);
    sprintf(name,"#%d#%s", r, a->name);
    grib_trie_insert(accessorsTrie, name, a);
    grib_context_free(a->context, name);
}

static int create_keys(grib_accessor* a,long onlySubset,long startSubset,long endSubset)
{
    grib_accessor_bufr_data_array *self =(grib_accessor_bufr_data_array*)a;
    int err=0;
    int rank;
    grib_accessor* elementAccessor=0;
    grib_accessor* associatedFieldAccessor=0;
    grib_accessor* associatedFieldSignificanceAccessor=0;
    long iss,end,elementsInSubset,ide;
    grib_section* section=NULL;
    /*grib_section* rootSection=NULL;*/
    bufr_descriptor* descriptor;
    /*grib_section* sectionUp=0;*/
    grib_section* groupSection=0;
    long groupNumber=0;
    /*long indexOfGroupNumber=0;*/
    int depth;
    int idx;
    grib_context* c=a->context;
    int qualityPresent=0;
    bitmap_s bitmap={0,};
    int extraElement=0;

    grib_accessor* gaGroup=0;
    grib_action creatorGroup = {0, };
    grib_accessor* significanceQualifierGroup[NUMBER_OF_QUALIFIERS_PER_CATEGORY*NUMBER_OF_QUALIFIERS_CATEGORIES]={0,};
    int significanceQualifierDepth[NUMBER_OF_QUALIFIERS_PER_CATEGORY*NUMBER_OF_QUALIFIERS_CATEGORIES]={0,};

    grib_accessor* bitmapGroup[MAX_NUMBER_OF_BITMAPS]={0,};
    int bitmapDepth[MAX_NUMBER_OF_BITMAPS]={0,};
    int bitmapSize[MAX_NUMBER_OF_BITMAPS]={0,};
    grib_accessors_list* bitmapStart[MAX_NUMBER_OF_BITMAPS]={0,};
    grib_accessors_list* lastAccessorInList=NULL;
    int bitmapIndex=-1;
    int incrementBitmapIndex=1;
    grib_accessor* elementFromBitmap=NULL;
    /*int reuseBitmap=0;*/
    int dump=1,count=0;
    /*int forceGroupClosure=0;*/

    creatorGroup.op         = "bufr_group";
    creatorGroup.name       = "groupNumber";
    creatorGroup.name_space = "";
    creatorGroup.flags      = GRIB_ACCESSOR_FLAG_DUMP;
    creatorGroup.set        = 0;

    if (self->dataAccessors) {
        grib_accessors_list_delete(c,self->dataAccessors);
    }
    self->dataAccessors=grib_accessors_list_create(c);

    if (self->dataAccessorsTrie) {
        grib_trie_delete(self->dataAccessorsTrie);
    }
    self->dataAccessorsTrie=grib_trie_new(c);

    if (self->dataAccessorsRank) {
        grib_trie_delete(self->dataAccessorsRank);
    }
    self->dataAccessorsRank=grib_trie_new(c);

    if (self->tempStrings) {
        grib_sarray_delete_content(c, self->tempStrings);
        grib_sarray_delete        (c, self->tempStrings);
        self->tempStrings=NULL;
    }
    self->tempStrings = grib_sarray_new(c, self->numberOfSubsets, 10);

    end= self->compressedData ? 1 : self->numberOfSubsets;
    groupNumber=1;

    gaGroup = grib_accessor_factory(self->dataKeys, &creatorGroup, 0, NULL);
    gaGroup->bufr_group_number=groupNumber;
    gaGroup->sub_section=grib_section_create(grib_handle_of_accessor(a),gaGroup);
    section=gaGroup->sub_section;
    /*rootSection=section;*/
    /*sectionUp=self->dataKeys;*/
    accessor_constant_set_type(gaGroup,GRIB_TYPE_LONG);
    accessor_constant_set_dval(gaGroup,groupNumber);
    self->dataKeys->block->first=0;
    self->dataKeys->block->last=0;
    grib_push_accessor(gaGroup,self->dataKeys->block);

    /*indexOfGroupNumber=0;*/
    depth=0;
    extraElement=0;

    for (iss=0;iss<end;iss++) {
        qualityPresent=0;
        /*forceGroupClosure=0;*/
        elementsInSubset= self->compressedData ? grib_iarray_used_size(self->elementsDescriptorsIndex->v[0]) :
                grib_iarray_used_size(self->elementsDescriptorsIndex->v[iss]);
        associatedFieldAccessor=NULL;
        associatedFieldSignificanceAccessor=NULL;
        for (ide=0;ide<elementsInSubset;ide++) {
            idx = self->compressedData ? self->elementsDescriptorsIndex->v[0]->v[ide] :
                    self->elementsDescriptorsIndex->v[iss]->v[ide] ;

            descriptor=self->expanded->v[idx];
            if (descriptor->nokey==1) {
                continue;  /* Descriptor does not have an associated key e.g. inside op 203YYY */
            }
            elementFromBitmap=NULL;
            if (descriptor->F==0 && IS_QUALIFIER(descriptor->X)
            && self->unpackMode==CODES_BUFR_UNPACK_STRUCTURE) {
                int sidx=significanceQualifierIndex(descriptor->X,descriptor->Y);
                groupNumber++;

                if (significanceQualifierGroup[sidx]) {
                    groupSection=significanceQualifierGroup[sidx]->parent;
                    depth=significanceQualifierDepth[sidx];
                    reset_deeper_qualifiers(significanceQualifierGroup,significanceQualifierDepth,depth);
                } else {
                    /* if (forceGroupClosure) { */
                    /* groupSection=sectionUp; */
                    /* forceGroupClosure=0; */
                    /* depth=0; */
                    /* } else { */
                    groupSection=section;
                    depth++;
                    /* } */
                }

                gaGroup = grib_accessor_factory(groupSection, &creatorGroup, 0, NULL);
                gaGroup->sub_section=grib_section_create(grib_handle_of_accessor(a),gaGroup);
                gaGroup->bufr_group_number=groupNumber;
                accessor_constant_set_type(gaGroup,GRIB_TYPE_LONG);
                accessor_constant_set_dval(gaGroup,groupNumber);
                grib_push_accessor(gaGroup,groupSection->block);

                section=gaGroup->sub_section;
                /*sectionUp=gaGroup->parent;*/

                significanceQualifierGroup[sidx]=gaGroup;
                significanceQualifierDepth[sidx]=depth;
                incrementBitmapIndex=1;
                dump=1;
            } else if (descriptor->code == 31031 && incrementBitmapIndex!=0) {
                /* bitmap */
                bitmapIndex++;
                groupNumber++;
                incrementBitmapIndex=0;
                if (bitmapIndex >= MAX_NUMBER_OF_BITMAPS) {
                    grib_context_log(c, GRIB_LOG_ERROR, "Bitmap error: bitmap index=%d, max num bitmaps=%d\n", bitmapIndex, MAX_NUMBER_OF_BITMAPS);
                    err = GRIB_DECODING_ERROR;
                    return err;
                }
                bitmapStart[bitmapIndex]=grib_accessors_list_last(self->dataAccessors);
                bitmapSize[bitmapIndex]=1;
                if (self->expanded->v[idx-1]->code ==31002 || self->expanded->v[idx-1]->code==31001)
                    extraElement+=1;

                if (bitmapGroup[bitmapIndex]) {
                    groupSection=bitmapGroup[bitmapIndex]->parent;
                    depth=bitmapDepth[bitmapIndex];
                    reset_deeper_qualifiers(significanceQualifierGroup,significanceQualifierDepth,depth);
                    reset_deeper_qualifiers(bitmapGroup,bitmapDepth,depth);
                } else {
                    groupSection=section;
                    depth++;
                }
                gaGroup = grib_accessor_factory(groupSection, &creatorGroup, 0, NULL);
                gaGroup->sub_section=grib_section_create(grib_handle_of_accessor(a),gaGroup);
                gaGroup->bufr_group_number=groupNumber;
                accessor_constant_set_type(gaGroup,GRIB_TYPE_LONG);
                accessor_constant_set_dval(gaGroup,groupNumber);
                grib_push_accessor(gaGroup,groupSection->block);

                section=gaGroup->sub_section;
                /*sectionUp=gaGroup->parent;*/
                bitmapGroup[bitmapIndex]=gaGroup;
                bitmapDepth[bitmapIndex]=depth;
                dump=1;
            } else if (descriptor->code == 31031) {
                dump=1;
                bitmapSize[bitmapIndex]++;
                bitmap.cursor=0;
            } else if (descriptor->code == 222000 || descriptor->code == 223000 || descriptor->code == 224000 || descriptor->code == 225000 ) {
                bitmap.referredElement=NULL;
                qualityPresent=1;
                incrementBitmapIndex=1;
                dump=1;
                bitmap.cursor=0;
                extraElement+=1;
            } else if (descriptor->code == 236000 || descriptor->code == 237000 ) {
                bitmap.referredElement=NULL;
                bitmap.cursor=0;
                /*reuseBitmap=1;*/
                extraElement+=1;
                dump=1;
            } else if (descriptor->code == 237255 ) {
                /*reuseBitmap=0;*/
                incrementBitmapIndex=1;
                bitmap.cursor=0;
                dump=1;
            } else if ( ( descriptor->X==33 || bufr_descriptor_is_marker(descriptor) )  && qualityPresent) {
                if (!bitmap.referredElement) bitmap_init(&bitmap,bitmapStart[bitmapIndex],bitmapSize[bitmapIndex],lastAccessorInList);
                elementFromBitmap=get_element_from_bitmap(a,&bitmap);
                dump=1;
                /* } else if ( descriptor->Y==1 && IS_QUALIFIER(self->expanded->v[idx-1]->X)==0) { */
                /* forceGroupClosure=1; */
                /* reset_qualifiers(significanceQualifierGroup); */
            }

            if (ide==0 && !self->compressedData) {
                grib_accessor* asn=NULL;
                long subsetNumber=iss+1;
                size_t len=1;
                grib_action creatorsn = {0, };
                creatorsn.op         = "variable";
                creatorsn.name_space = "";
                creatorsn.flags     = GRIB_ACCESSOR_FLAG_READ_ONLY | GRIB_ACCESSOR_FLAG_DUMP ;
                creatorsn.set        = 0;

                creatorsn.name="subsetNumber";
                asn=grib_accessor_factory(section, &creatorsn, 0, NULL);
                accessor_variable_set_type(asn,GRIB_TYPE_LONG);
                grib_pack_long(asn,&subsetNumber,&len);

                grib_push_accessor(asn,section->block);
                rank=get_key_rank(self->dataAccessorsRank,asn);
                grib_accessors_list_push(self->dataAccessors,asn,rank);
                grib_data_accessors_trie_push(self->dataAccessorsTrie,asn,rank);
            }
            count++;
            elementAccessor=create_accessor_from_descriptor(a,associatedFieldAccessor,section,ide,iss,dump,count);
            if (!elementAccessor) {
                err = GRIB_DECODING_ERROR;
                return err;
            }
            associatedFieldAccessor=NULL;
            if (elementFromBitmap && self->unpackMode==CODES_BUFR_UNPACK_STRUCTURE) {
                if (descriptor->code != 33007 && descriptor->code != 223255 ) {
                    grib_accessor* newAccessor=grib_accessor_clone(elementAccessor,section,&err);
                    newAccessor->parent=groupSection;
                    newAccessor->name=grib_context_strdup(c,elementFromBitmap->name);
                    grib_push_accessor(newAccessor,groupSection->block);
                    rank=get_key_rank(self->dataAccessorsRank,newAccessor);
                    grib_accessors_list_push(self->dataAccessors,newAccessor,rank);
                    grib_data_accessors_trie_push(self->dataAccessorsTrie,newAccessor,rank);
                }

                err=grib_accessor_add_attribute(accessor_or_attribute_with_same_name(elementFromBitmap,elementAccessor->name),elementAccessor,1);
            } else if (elementAccessor) {

                switch (descriptor->code) {
                case 999999:
                    associatedFieldAccessor=elementAccessor;
                    grib_convert_to_attribute(associatedFieldAccessor);
                    if (associatedFieldSignificanceAccessor) {
                        grib_accessor* newAccessor=grib_accessor_clone(associatedFieldSignificanceAccessor,section,&err);
                        if (err) {
                            grib_context_log(a->context,GRIB_LOG_ERROR,"unable to clone accessor '%s'\n",associatedFieldSignificanceAccessor->name);
                            return err;
                        }
                        grib_accessor_add_attribute(associatedFieldAccessor,newAccessor,1);
                    }
                    break;
                case 31021:
                    associatedFieldSignificanceAccessor=elementAccessor;
                    break;
                case 33007:
                    break;
                default:
                    grib_push_accessor(elementAccessor,section->block);
                    rank=get_key_rank(self->dataAccessorsRank,elementAccessor);
                    grib_accessors_list_push(self->dataAccessors,elementAccessor,rank);
                    lastAccessorInList=grib_accessors_list_last(self->dataAccessors);
                    grib_data_accessors_trie_push(self->dataAccessorsTrie,elementAccessor,rank);
                }
            }
        }
    }

    return err;
}

static void set_input_replications(grib_handle* h,grib_accessor_bufr_data_array *self)
{
    size_t nInputReplications;
    size_t nInputExtendedReplications;
    size_t nInputShortReplications;
    self->nInputReplications=-1;
    self->nInputExtendedReplications=-1;
    self->nInputShortReplications=-1;
    self->iInputReplications=0;
    self->iInputExtendedReplications=0;
    self->iInputShortReplications=0;
    if (grib_get_size(h,"inputDelayedDescriptorReplicationFactor",&nInputReplications)==0 && nInputReplications!=0) {
        if (self->inputReplications) grib_context_free(h->context,self->inputReplications);
        self->inputReplications=(long*)grib_context_malloc_clear(h->context,sizeof(long)*nInputReplications);
        grib_get_long_array(h,"inputDelayedDescriptorReplicationFactor",self->inputReplications,&nInputReplications);
        /* default-> no input replications*/
        if (self->inputReplications[0]<0) self->nInputReplications=-1;
        else self->nInputReplications=nInputReplications;
    }
    if (grib_get_size(h,"inputExtendedDelayedDescriptorReplicationFactor",&nInputExtendedReplications)==0 && nInputExtendedReplications!=0) {
        if (self->inputExtendedReplications) grib_context_free(h->context,self->inputExtendedReplications);
        self->inputExtendedReplications=(long*)grib_context_malloc_clear(h->context,sizeof(long)*nInputExtendedReplications);
        grib_get_long_array(h,"inputExtendedDelayedDescriptorReplicationFactor",self->inputExtendedReplications,&nInputExtendedReplications);
        /* default-> no input replications*/
        if (self->inputExtendedReplications[0]<0) self->nInputExtendedReplications=-1;
        else self->nInputExtendedReplications=nInputExtendedReplications;
    }
    if (grib_get_size(h,"inputShortDelayedDescriptorReplicationFactor",&nInputShortReplications)==0 && nInputShortReplications!=0) {
        if (self->inputShortReplications) grib_context_free(h->context,self->inputShortReplications);
        self->inputShortReplications=(long*)grib_context_malloc_clear(h->context,sizeof(long)*nInputShortReplications);
        grib_get_long_array(h,"inputShortDelayedDescriptorReplicationFactor",self->inputShortReplications,&nInputShortReplications);
        /* default-> no input replications*/
        if (self->inputShortReplications[0]<0) self->nInputShortReplications=-1;
        else self->nInputShortReplications=nInputShortReplications;
    }
}

static void set_input_bitmap(grib_handle* h,grib_accessor_bufr_data_array *self)
{
    size_t nInputBitmap;
    self->nInputBitmap=-1;
    self->iInputBitmap=0;
    if (grib_get_size(h,"inputDataPresentIndicator",&nInputBitmap)==0 && nInputBitmap!=0) {
        if (self->inputBitmap) grib_context_free(h->context,self->inputBitmap);
        self->inputBitmap=(double*)grib_context_malloc_clear(h->context,sizeof(double)*nInputBitmap);
        grib_get_double_array(h,"inputDataPresentIndicator",self->inputBitmap,&nInputBitmap);
        /* default-> no input bitmap*/
        if (self->inputBitmap[0]<0) self->nInputBitmap=-1;
        else self->nInputBitmap=nInputBitmap;
    }
}

static int process_elements(grib_accessor* a,int flag,long onlySubset,long startSubset,long endSubset)
{
    int err=0;
    long  inr,innr,ir;
    long n[MAX_NESTED_REPLICATIONS]={0,};
    long nn[MAX_NESTED_REPLICATIONS]={0,};
    long numberOfElementsToRepeat[MAX_NESTED_REPLICATIONS]={0,};
    long numberOfRepetitions[MAX_NESTED_REPLICATIONS]={0,};
    long startRepetition[MAX_NESTED_REPLICATIONS]={0,};
    long numberOfNestedRepetitions=0;
    unsigned char* data=0;
    size_t subsetListSize=0;
    long* subsetList=0;
    int i;
    grib_iarray* elementsDescriptorsIndex=0;

    long pos=0,dataOffset=0;
    long iiss,iss,end,elementIndex,index;
    long numberOfDescriptors;
    long totalSize;
    bufr_descriptor** descriptors=0;
    long icount;
    int decoding=0,do_clean=1;
    grib_buffer* buffer=NULL;
    codec_element_proc codec_element;
    codec_replication_proc codec_replication;
    grib_accessor* dataAccessor=NULL;
    bufr_descriptor* bd=0;

    grib_darray* dval = NULL;
    grib_sarray* sval = NULL;
    grib_accessor_bufr_data_array *self =(grib_accessor_bufr_data_array*)a;

    grib_handle* h=grib_handle_of_accessor(a);
    grib_context* c=h->context;

    totalSize=self->bitsToEndData;

    switch (flag) {
    case PROCESS_DECODE:
        if (!self->do_decode) return 0;
        self->do_decode=0;
        buffer=h->buffer;
        decoding=1;
        do_clean=1;
        dataAccessor=grib_find_accessor(grib_handle_of_accessor(a),self->bufrDataEncodedName);
        Assert(dataAccessor);
        dataOffset=accessor_raw_get_offset(dataAccessor);
        pos=dataOffset*8;
        codec_element=&decode_element;
        codec_replication=&decode_replication;
        break;
    case PROCESS_NEW_DATA:
        buffer=grib_create_growable_buffer(c);
        decoding=0;
        do_clean=1;
        self->do_decode=1;
        pos=0;
        codec_element=&encode_new_element;
        codec_replication=&encode_new_replication;

        set_input_replications(h,self);
        set_input_bitmap(h,self);

        break;
    case PROCESS_ENCODE:
        buffer=grib_create_growable_buffer(c);
        decoding=0;
        do_clean=0;
        self->do_decode=0;
        pos=0;
        codec_element=&encode_element;
        grib_get_long(grib_handle_of_accessor(a),"extractSubset",&onlySubset);
        grib_get_long(grib_handle_of_accessor(a),"extractSubsetIntervalStart",&startSubset);
        grib_get_long(grib_handle_of_accessor(a),"extractSubsetIntervalEnd",&endSubset);
        err=grib_get_size(grib_handle_of_accessor(a),"extractSubsetList",&subsetListSize);
        if (err) return err;
        if (subsetList) grib_context_free(c,subsetList);
        subsetList=(long*)grib_context_malloc_clear(c,subsetListSize*sizeof(long));
        err=grib_get_long_array(grib_handle_of_accessor(a),"extractSubsetList",subsetList,&subsetListSize);
        if (err) return err;
        codec_replication=&encode_replication;
        break;
    default :
        return GRIB_NOT_IMPLEMENTED;
    }
    data=(unsigned char*)buffer->data;

    err=get_descriptors(a);
    if (err) return err;

    descriptors=self->expanded->v;

    if (do_clean==1 && self->numericValues) {
        grib_vdarray_delete_content(c,self->numericValues);
        grib_vdarray_delete(c,self->numericValues);
        grib_vsarray_delete_content(c,self->stringValues);
        grib_vsarray_delete(c,self->stringValues);
    }

    if (flag!=PROCESS_ENCODE) {
        self->numericValues=grib_vdarray_new(c,100,100);
        self->stringValues=grib_vsarray_new(c,10,10);

        if (self->elementsDescriptorsIndex) grib_viarray_delete(c,self->elementsDescriptorsIndex);
        self->elementsDescriptorsIndex=grib_viarray_new(c,100,100);
    }

    numberOfDescriptors=grib_bufr_descriptors_array_used_size(self->expanded);

    if (self->iss_list) {
        grib_iarray_delete(self->iss_list);
        self->iss_list=0;
    }
    end= self->compressedData == 1 ? 1 : self->numberOfSubsets ;

    if (flag!=PROCESS_DECODE) {
        self->iss_list=set_subset_list(c,self,onlySubset,startSubset,endSubset,subsetList,subsetListSize);
        end= self->compressedData == 1 ? 1 : grib_iarray_used_size(self->iss_list) ;
    }

    for (iiss=0;iiss<end;iiss++) {
        icount=1;
        if (self->compressedData==0 && self->iss_list) {
            iss=self->iss_list->v[iiss];
        } else {
            iss=iiss;
        }

        grib_context_log(c, GRIB_LOG_DEBUG,"BUFR data processing: subsetNumber=%ld", iss+1);

        if (flag!=PROCESS_ENCODE) {
            elementsDescriptorsIndex=grib_iarray_new(c,100,100);
            if (!self->compressedData) {
                dval=grib_darray_new(c,100,100);
                /* sval=grib_sarray_new(c,10,10); */
            }
        } else {
            elementsDescriptorsIndex=self->elementsDescriptorsIndex->v[iss];
            dval=self->numericValues->v[iss];
        }
        elementIndex=0;

        for (i=0;i<numberOfDescriptors;i++) {
            grib_context_log(c, GRIB_LOG_DEBUG,"BUFR data processing: elementNumber=%ld code=%6.6ld", icount++,descriptors[i]->code);
            switch(descriptors[i]->F) {
            case 0:
                /* Table B element */
                if (flag!=PROCESS_ENCODE) grib_iarray_push(elementsDescriptorsIndex,i);
                if (descriptors[i]->code==31031 && !is_bitmap_start_defined(self)) {
                    /* self->bitmapStart=grib_iarray_used_size(elementsDescriptorsIndex)-1; */
                    self->bitmapStart=elementIndex;
                }

                err=codec_element(c,self,iss,buffer,data,&pos,i,0,elementIndex,dval,sval);
                if (err) return err;
                elementIndex++;
                break;
            case 1:
                /* Delayed replication */
                inr=numberOfNestedRepetitions;
                numberOfNestedRepetitions++;
                Assert(numberOfNestedRepetitions<=MAX_NESTED_REPLICATIONS);
                numberOfElementsToRepeat[inr]=descriptors[i]->X;
                n[inr]=numberOfElementsToRepeat[inr];
                i++;

                err=codec_replication(c,self,iss,buffer,data,&pos,i,elementIndex,dval,&(numberOfRepetitions[inr]));
                if (err) return err;

                startRepetition[inr]=i;
                nn[inr]=numberOfRepetitions[inr];
                if (flag!=PROCESS_ENCODE) grib_iarray_push(elementsDescriptorsIndex,i);
                elementIndex++;
                if (numberOfRepetitions[inr]==0) {
                    i+=numberOfElementsToRepeat[inr];
                    if (inr>0) {
                        n[inr-1]-=numberOfElementsToRepeat[inr]+2;
                        /* if the empty nested repetition is at the end of the nesting repetition
                           we need to re-point to the start of the nesting repetition */
                        if (n[inr-1]==0) {
                            nn[inr-1]--;
                            if (nn[inr-1]<=0) numberOfNestedRepetitions--;
                        }
                    }
                    numberOfNestedRepetitions--;
                }
                continue;
            case 2:
                /* Operator */
                switch(descriptors[i]->X) {
<<<<<<< HEAD
                case 3:
                    grib_context_log(c,GRIB_LOG_ERROR,"process_elements: operator %d not yet implemented\n",descriptors[i]->X);
                    return GRIB_NOT_IMPLEMENTED;
                case 5:
=======

                case 3:
                    /* Change reference values */
                    if (flag != PROCESS_DECODE) {
                        grib_context_log(c,GRIB_LOG_ERROR,"process_elements: operator %d supported for decoding only",descriptors[i]->X);
                        return GRIB_INTERNAL_ERROR;
                    }
                    if (descriptors[i]->Y == 255) {
                        grib_context_log(c, GRIB_LOG_DEBUG,"Operator 203YYY: Termination");
                        self->change_ref_value_operand = 255;
                    } else if (descriptors[i]->Y == 0) {
                        grib_context_log(c, GRIB_LOG_DEBUG,"Operator 203YYY: Clearing override of table B");
                        tableB_override_clear(c, self);
                        self->change_ref_value_operand = 0;
                    } else {
                        grib_context_log(c, GRIB_LOG_DEBUG,"Operator 203YYY: Definition: Num bits=%d",descriptors[i]->Y);
                        self->change_ref_value_operand = descriptors[i]->Y;
                    }
                    /*grib_iarray_push(elementsDescriptorsIndex,i);*/
                    if (decoding) push_zero_element(self,dval);
                    break;

                case 5: /* Signify character */
>>>>>>> 025502ac
                    descriptors[i]->width=descriptors[i]->Y*8;
                    descriptors[i]->type=BUFR_DESCRIPTOR_TYPE_STRING;
                    err=codec_element(c,self,iss,buffer,data,&pos,i,0,elementIndex,dval,sval);
                    if (err) return err;
                    if (flag!=PROCESS_ENCODE) grib_iarray_push(elementsDescriptorsIndex,i);
                    elementIndex++;
                    break;
                case 22:
                    if (descriptors[i]->Y==0)  {
                        if (flag==PROCESS_DECODE) {
                            grib_iarray_push(elementsDescriptorsIndex,i);
                            push_zero_element(self,dval);
                        } else if (flag==PROCESS_ENCODE) {
                            if (descriptors[i+1] && descriptors[i+1]->code!=236000 && descriptors[i+1]->code!=237000 )
                                restart_bitmap(self);
                        } else if (flag==PROCESS_NEW_DATA) {
                            grib_iarray_push(elementsDescriptorsIndex,i);
                            if (descriptors[i+1] && descriptors[i+1]->code!=236000 && descriptors[i+1]->code!=237000 )
                                consume_bitmap(self,i);
                        }
                        elementIndex++;
                    }
                    break;
                case 26:
                case 27:
                case 29:
                case 30:
                case 31:
                case 33:
                case 34:
                case 38:
                case 39:
                case 40:
                case 41:
                case 42:
                    if (flag!=PROCESS_ENCODE) grib_iarray_push(elementsDescriptorsIndex,i);
                    if (decoding) push_zero_element(self,dval);
                    elementIndex++;
                    break;
                case 24:
                    /*first-order statistical values marker operator*/
                case 32:
                    /*replaced/retained values marker operator*/
                    if (descriptors[i]->Y==255) {
                        index=get_next_bitmap_descriptor_index(self,elementsDescriptorsIndex,dval);
                        err=codec_element(c,self,iss,buffer,data,&pos,index,0,elementIndex,dval,sval);
                        if (err) return err;
                        /* self->expanded->v[index] */
                        if (flag!=PROCESS_ENCODE) grib_iarray_push(elementsDescriptorsIndex,i);
                        elementIndex++;
                    } else {
                        if (flag!=PROCESS_ENCODE) grib_iarray_push(elementsDescriptorsIndex,i);
                        if (decoding) { 
                            push_zero_element(self,dval);
                        }
                        elementIndex++;
                    }
                    break;
                case 23:
                    if (descriptors[i]->Y==255) {
                        index=get_next_bitmap_descriptor_index(self,elementsDescriptorsIndex,dval);
                        err=codec_element(c,self,iss,buffer,data,&pos,index,0,elementIndex,dval,sval);
                        if (err) return err;
                        /* self->expanded->v[index] */
                        if (flag!=PROCESS_ENCODE) grib_iarray_push(elementsDescriptorsIndex,i);
                        elementIndex++;
                    } else {
                        if (flag==PROCESS_DECODE) {
                            grib_iarray_push(elementsDescriptorsIndex,i);
                            push_zero_element(self,dval);
                            if (descriptors[i+1] && descriptors[i+1]->code!=236000 && descriptors[i+1]->code!=237000 )
                                build_bitmap(self,data,&pos,elementIndex,elementsDescriptorsIndex,i);
                        } else if (flag==PROCESS_ENCODE) {
                            if (descriptors[i+1] && descriptors[i+1]->code!=236000 && descriptors[i+1]->code!=237000 )
                                restart_bitmap(self);
                        } else if (flag==PROCESS_NEW_DATA) {
                            grib_iarray_push(elementsDescriptorsIndex,i);
                            if (descriptors[i+1] && descriptors[i+1]->code!=236000 && descriptors[i+1]->code!=237000 )
                                build_bitmap_new_data(self,data,&pos,elementIndex,elementsDescriptorsIndex,i);
                        }
                        elementIndex++;
                    }
                    break;
                case 25:
                    /*difference statistical values marker operator*/
                    if (descriptors[i]->Y==255) {
                        index=get_next_bitmap_descriptor_index(self,elementsDescriptorsIndex,dval);
                        bd=grib_bufr_descriptor_clone(self->expanded->v[index]);
                        bd->reference=-grib_power(bd->width,2);
                        bd->width++;

                        err=codec_element(c,self,iss,buffer,data,&pos,index,bd,elementIndex,dval,sval);
                        grib_bufr_descriptor_delete(bd);
                        if (err) return err;
                        /* self->expanded->v[index] */
                        if (flag!=PROCESS_ENCODE) grib_iarray_push(elementsDescriptorsIndex,i);
                        elementIndex++;
                    } else {
                        if (flag!=PROCESS_ENCODE) grib_iarray_push(elementsDescriptorsIndex,i);
                        if (decoding) push_zero_element(self,dval);
                        elementIndex++;
                    }
                    break;
                case 35:
                    /* cancel bitmap */
                    if (flag!=PROCESS_ENCODE) {
                        grib_iarray_push(elementsDescriptorsIndex,i);
                        if (decoding) push_zero_element(self,dval);
                        if (descriptors[i]->Y==0) cancel_bitmap(self);
                    }
                    elementIndex++;
                    break;
                case 36:
                    /* bitmap */
                    if (flag==PROCESS_DECODE) {
                        grib_iarray_push(elementsDescriptorsIndex,i);
                        if (decoding) push_zero_element(self,dval);
                        build_bitmap(self,data,&pos,elementIndex,elementsDescriptorsIndex,i);
                    } else if (flag==PROCESS_ENCODE) {
                        restart_bitmap(self);
                    } else if (flag==PROCESS_NEW_DATA) {
                        grib_iarray_push(elementsDescriptorsIndex,i);
                        build_bitmap_new_data(self,data,&pos,elementIndex,elementsDescriptorsIndex,i);
                    }
                    elementIndex++;
                    break;
                case 37:
                    /* reuse defined bitmap */
                    if (flag!=PROCESS_ENCODE) {
                        grib_iarray_push(elementsDescriptorsIndex,i);
                        if (decoding) push_zero_element(self,dval);
                    }
                    if (descriptors[i]->Y==0) restart_bitmap(self);
                    /* cancel reuse */
                    else cancel_bitmap(self);
                    elementIndex++;
                    break;
                default :
                    grib_context_log(c,GRIB_LOG_ERROR,"process_elements: unsupported operator %d\n",descriptors[i]->X);
                    return GRIB_INTERNAL_ERROR;
                }
                break;
                case 9:
                    /* associated field */
                    if (descriptors[i]->X==99 && descriptors[i]->Y==999) {
                        err=codec_element(c,self,iss,buffer,data,&pos,i,0,elementIndex,dval,sval);
                        if (err) return err;
                        if (flag!=PROCESS_ENCODE) grib_iarray_push(elementsDescriptorsIndex,i);
                        elementIndex++;
                    } else {
                        return GRIB_INTERNAL_ERROR;
                    }
                    break;
                default:
                    err=GRIB_INTERNAL_ERROR;
                    return err;
            }

            /* delayed repetition check */
            innr=numberOfNestedRepetitions-1;
            for (ir=innr;ir>=0;ir--) {
                if (nn[ir])  {
                    if (n[ir]>1) {
                        n[ir]--;
                        break;
                    } else {
                        n[ir]=numberOfElementsToRepeat[ir];
                        nn[ir]--;
                        if (nn[ir]) {
                            i=startRepetition[ir];
                            break;
                        } else {
                            if (ir>0)  {
                                n[ir-1]-=numberOfElementsToRepeat[ir]+1;
                            }
                            i=startRepetition[ir]+numberOfElementsToRepeat[ir];
                            numberOfNestedRepetitions--;
                        }
                    }
                } else {
                    if (ir==0) {
                        i=startRepetition[ir]+numberOfElementsToRepeat[ir]+1;
                        numberOfNestedRepetitions=0;
                    } else {
                        numberOfNestedRepetitions--;
                    }
                }
            }

        }
        if (flag!=PROCESS_ENCODE) grib_viarray_push(c,self->elementsDescriptorsIndex,elementsDescriptorsIndex);
        if (decoding && !self->compressedData) {
            grib_vdarray_push(c,self->numericValues,dval);
        }
    }

    if(decoding) {
        err=create_keys(a,0,0,0);
        self->bitsToEndData=totalSize;
    } else {
        self->bitsToEndData=buffer->ulength*8;
        grib_set_bytes(grib_handle_of_accessor(a),self->bufrDataEncodedName,buffer->data,&(buffer->ulength));
        grib_buffer_delete(c,buffer);
        if (self->numberOfSubsets != grib_iarray_used_size(self->iss_list) ) {
            grib_set_long(h,self->numberOfSubsetsName,grib_iarray_used_size(self->iss_list));
        }
    }

    return err;
}

static void dump(grib_accessor* a, grib_dumper* dumper)
{
    /* grib_accessor_bufr_data_array *self =(grib_accessor_bufr_data_array*)a; */
    /* int err=process_elements(a,PROCESS_DECODE); */

    /* grib_dump_section(dumper,a,self->dataKeys->block); */

    return;
}

static int value_count(grib_accessor* a,long* count)
{
    int err=0,l;
    long i;
    grib_accessor_bufr_data_array *self =(grib_accessor_bufr_data_array*)a;

    err=process_elements(a,PROCESS_DECODE,0,0,0);
    if (err) return err;

    if (self->compressedData) {
        l=grib_vdarray_used_size(self->numericValues);

        *count=l*self->numberOfSubsets;
    } else {
        *count=0;
        for (i=0;i<self->numberOfSubsets;i++)
            *count+=grib_iarray_used_size(self->elementsDescriptorsIndex->v[i]);
    }

    return err;
}

static int unpack_double(grib_accessor* a, double* val, size_t *len)
{
    int err=0,i,k,ii;
    int proc_flag=PROCESS_DECODE;
    size_t l=0,elementsInSubset;
    long numberOfSubsets=0;
    grib_accessor_bufr_data_array *self =(grib_accessor_bufr_data_array*)a;

    if (self->unpackMode == CODES_BUFR_NEW_DATA) proc_flag=PROCESS_NEW_DATA;

    err=process_elements(a,proc_flag,0,0,0);
    if (err) return err;
    if (!val) return err;

    l=grib_vdarray_used_size(self->numericValues);
    err=grib_get_long(grib_handle_of_accessor(a),self->numberOfSubsetsName,&numberOfSubsets);
    if (err) return err;

    if (self->compressedData) {
        ii=0;
        for (k=0;k<numberOfSubsets;k++) {
            for (i=0;i<l;i++) {
                val[ii++]=self->numericValues->v[i]->n > 1 ? self->numericValues->v[i]->v[k] : self->numericValues->v[i]->v[0];
            }
        }
    } else {
        ii=0;
        for (k=0;k<numberOfSubsets;k++) {
            elementsInSubset=grib_iarray_used_size(self->elementsDescriptorsIndex->v[k]);
            for (i=0;i<elementsInSubset;i++) {
                val[ii++]=self->numericValues->v[k]->v[i];
            }
        }
    }

    return GRIB_SUCCESS;
}

static void destroy(grib_context* c,grib_accessor* a)
{
    grib_accessor_bufr_data_array *self =(grib_accessor_bufr_data_array*)a;
    self_clear(c,self);
    if (self->dataAccessors) grib_accessors_list_delete(c,self->dataAccessors);
    if (self->dataAccessorsTrie) grib_trie_delete_container(self->dataAccessorsTrie);
    if (self->dataAccessorsRank) grib_trie_delete(self->dataAccessorsRank);
    if (self->tempStrings) {
        grib_sarray_delete_content(c, self->tempStrings);
        grib_sarray_delete        (c, self->tempStrings);
    }
}<|MERGE_RESOLUTION|>--- conflicted
+++ resolved
@@ -65,11 +65,8 @@
    MEMBERS    = grib_trie* dataAccessorsTrie
    MEMBERS    = grib_trie* dataAccessorsRank
    MEMBERS    = grib_sarray* tempStrings
-<<<<<<< HEAD
-=======
    MEMBERS    = int change_ref_value_operand
    MEMBERS    = bufr_tableb_override* tableb_override
->>>>>>> 025502ac
 
    END_CLASS_DEF
 
@@ -144,11 +141,8 @@
 	grib_trie* dataAccessorsTrie;
 	grib_trie* dataAccessorsRank;
 	grib_sarray* tempStrings;
-<<<<<<< HEAD
-=======
 	int change_ref_value_operand;
 	bufr_tableb_override* tableb_override;
->>>>>>> 025502ac
 } grib_accessor_bufr_data_array;
 
 extern grib_accessor_class* grib_accessor_class_gen;
@@ -345,11 +339,8 @@
     self->expandedAccessor=0;
     self->dataAccessorsTrie=0;
     self->dataAccessorsRank=0;
-<<<<<<< HEAD
-=======
     self->change_ref_value_operand=0; /* 0, 255 or YYY */
     self->tableb_override = NULL;
->>>>>>> 025502ac
 
     a->length=0;
     self->bitsToEndData=get_length(a)*8;
@@ -393,11 +384,8 @@
     if (self->inputReplications) grib_context_free(c,self->inputReplications);
     if (self->inputExtendedReplications) grib_context_free(c,self->inputExtendedReplications);
     if (self->inputShortReplications) grib_context_free(c,self->inputShortReplications);
-<<<<<<< HEAD
-=======
     self->change_ref_value_operand = 0;
     tableB_override_clear(c, self);
->>>>>>> 025502ac
 }
 
 static int  get_native_type(grib_accessor* a)
@@ -979,10 +967,7 @@
             dar=decode_double_array(c,data,pos,bd,self->canBeMissing[i],self,&err);
             grib_vdarray_push(c,self->numericValues,dar);
         } else {
-<<<<<<< HEAD
-=======
             /* Uncompressed */
->>>>>>> 025502ac
             cdval=decode_double_value(c,data,pos,bd,self->canBeMissing[i],self,&err);
             grib_context_log(c, GRIB_LOG_DEBUG,"BUFR data decoding: \t %s = %g",
                     bd->shortName,cdval);
@@ -1431,7 +1416,6 @@
 {
     int i;
     bufr_descriptor** descriptors=self->expanded->v;
-
 
     if (self->compressedData) {
         if (self->numericValues->n==0)
@@ -2457,12 +2441,6 @@
             case 2:
                 /* Operator */
                 switch(descriptors[i]->X) {
-<<<<<<< HEAD
-                case 3:
-                    grib_context_log(c,GRIB_LOG_ERROR,"process_elements: operator %d not yet implemented\n",descriptors[i]->X);
-                    return GRIB_NOT_IMPLEMENTED;
-                case 5:
-=======
 
                 case 3:
                     /* Change reference values */
@@ -2486,7 +2464,6 @@
                     break;
 
                 case 5: /* Signify character */
->>>>>>> 025502ac
                     descriptors[i]->width=descriptors[i]->Y*8;
                     descriptors[i]->type=BUFR_DESCRIPTOR_TYPE_STRING;
                     err=codec_element(c,self,iss,buffer,data,&pos,i,0,elementIndex,dval,sval);
@@ -2494,7 +2471,7 @@
                     if (flag!=PROCESS_ENCODE) grib_iarray_push(elementsDescriptorsIndex,i);
                     elementIndex++;
                     break;
-                case 22:
+                case 22: /* Quality information follows */
                     if (descriptors[i]->Y==0)  {
                         if (flag==PROCESS_DECODE) {
                             grib_iarray_push(elementsDescriptorsIndex,i);
@@ -2627,7 +2604,7 @@
                 default :
                     grib_context_log(c,GRIB_LOG_ERROR,"process_elements: unsupported operator %d\n",descriptors[i]->X);
                     return GRIB_INTERNAL_ERROR;
-                }
+                } /* F == 2 */
                 break;
                 case 9:
                     /* associated field */
@@ -2643,7 +2620,7 @@
                 default:
                     err=GRIB_INTERNAL_ERROR;
                     return err;
-            }
+            } /* switch F */
 
             /* delayed repetition check */
             innr=numberOfNestedRepetitions-1;
@@ -2675,7 +2652,6 @@
                     }
                 }
             }
-
         }
         if (flag!=PROCESS_ENCODE) grib_viarray_push(c,self->elementsDescriptorsIndex,elementsDescriptorsIndex);
         if (decoding && !self->compressedData) {

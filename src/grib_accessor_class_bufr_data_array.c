/*
 * Copyright 2005-2014 ECMWF.
 *
 * This software is licensed under the terms of the Apache Licence Version 2.0
 * which can be obtained at http://www.apache.org/licenses/LICENSE-2.0.
 *
 * In applying this licence, ECMWF does not waive the privileges and immunities granted to it by
 * virtue of its status as an intergovernmental organisation nor does it submit to any jurisdiction.
 */

#include "grib_api_internal.h"

/*
   This is used by make_class.pl

   START_CLASS_DEF
   CLASS      = accessor
   SUPER      = grib_accessor_class_gen
   IMPLEMENTS = init
   IMPLEMENTS = dump;destroy
   IMPLEMENTS = next_offset
   IMPLEMENTS = byte_count; value_count
   IMPLEMENTS = byte_offset; unpack_double
   IMPLEMENTS = get_native_type
   IMPLEMENTS = update_size
   IMPLEMENTS = compare
   IMPLEMENTS = pack_long; unpack_double; pack_double
   MEMBERS= const char* offsetSection4Name
   MEMBERS= const char* offsetBeforeDataName
   MEMBERS= const char* offsetEndSection4Name
   MEMBERS= const char* section4LengthName
   MEMBERS= const char* numberOfDataSubsetsName
   MEMBERS= const char* subsetNumberName
   MEMBERS= const char* expandedDescriptorsName
   MEMBERS= const char* typeName
   MEMBERS= const char* referenceName
   MEMBERS= const char* scaleName
   MEMBERS= const char* widthName
   MEMBERS= const char* stringValuesName
   MEMBERS= const char* elementsFXYName
   MEMBERS= const char* compressedDataName
   MEMBERS= long* expandedDescriptors
   MEMBERS= char** type
   MEMBERS= long* reference
   MEMBERS= double* factor
   MEMBERS= long* width
   MEMBERS= long subsetNumber
   MEMBERS= long numberOfDataSubsets
   MEMBERS= long compressedData
   MEMBERS= size_t numberOfDescriptors
   MEMBERS= grib_vdarray* numericValues
   MEMBERS= grib_vsarray* stringValues
   MEMBERS= grib_viarray* elementsFXY
   MEMBERS= int do_decode

   END_CLASS_DEF

 */

/* START_CLASS_IMP */

/*

Don't edit anything between START_CLASS_IMP and END_CLASS_IMP
Instead edit values between START_CLASS_DEF and END_CLASS_DEF
or edit "accessor.class" and rerun ./make_class.pl

*/

static int  get_native_type(grib_accessor*);
static int pack_double(grib_accessor*, const double* val,size_t *len);
static int pack_long(grib_accessor*, const long* val,size_t *len);
static int unpack_double(grib_accessor*, double* val,size_t *len);
static long byte_count(grib_accessor*);
static long byte_offset(grib_accessor*);
static long next_offset(grib_accessor*);
static int value_count(grib_accessor*,long*);
static void destroy(grib_context*,grib_accessor*);
static void dump(grib_accessor*, grib_dumper*);
static void init(grib_accessor*,const long, grib_arguments* );
static void init_class(grib_accessor_class*);
static void update_size(grib_accessor*,size_t);
static int compare(grib_accessor*, grib_accessor*);

typedef struct grib_accessor_bufr_data_array {
    grib_accessor          att;
/* Members defined in gen */
/* Members defined in bufr_data_array */
	const char* offsetSection4Name;
	const char* offsetBeforeDataName;
	const char* offsetEndSection4Name;
	const char* section4LengthName;
	const char* numberOfDataSubsetsName;
	const char* subsetNumberName;
	const char* expandedDescriptorsName;
	const char* typeName;
	const char* referenceName;
	const char* scaleName;
	const char* widthName;
	const char* stringValuesName;
	const char* elementsFXYName;
	const char* compressedDataName;
	long* expandedDescriptors;
	char** type;
	long* reference;
	double* factor;
	long* width;
	long subsetNumber;
	long numberOfDataSubsets;
	long compressedData;
	size_t numberOfDescriptors;
	grib_vdarray* numericValues;
	grib_vsarray* stringValues;
	grib_viarray* elementsFXY;
	int do_decode;
} grib_accessor_bufr_data_array;

extern grib_accessor_class* grib_accessor_class_gen;

static grib_accessor_class _grib_accessor_class_bufr_data_array = {
    &grib_accessor_class_gen,                      /* super                     */
    "bufr_data_array",                      /* name                      */
    sizeof(grib_accessor_bufr_data_array),  /* size                      */
    0,                           /* inited */
    &init_class,                 /* init_class */
    &init,                       /* init                      */
    0,                  /* post_init                      */
    &destroy,                    /* free mem                       */
    &dump,                       /* describes himself         */
    &next_offset,                /* get length of section     */
    0,              /* get length of string      */
    &value_count,                /* get number of values      */
    &byte_count,                 /* get number of bytes      */
    &byte_offset,                /* get offset to bytes           */
    &get_native_type,            /* get native type               */
    0,                /* get sub_section                */
    0,               /* grib_pack procedures long      */
    0,                 /* grib_pack procedures long      */
    &pack_long,                  /* grib_pack procedures long      */
    0,                /* grib_unpack procedures long    */
    &pack_double,                /* grib_pack procedures double    */
    &unpack_double,              /* grib_unpack procedures double  */
    0,                /* grib_pack procedures string    */
    0,              /* grib_unpack procedures string  */
    0,          /* grib_pack array procedures string    */
    0,        /* grib_unpack array procedures string  */
    0,                 /* grib_pack procedures bytes     */
    0,               /* grib_unpack procedures bytes   */
    0,            /* pack_expression */
    0,              /* notify_change   */
    &update_size,                /* update_size   */
    0,            /* preferred_size   */
    0,                    /* resize   */
    0,      /* nearest_smaller_value */
    0,                       /* next accessor    */
    &compare,                    /* compare vs. another accessor   */
    0,     /* unpack only ith value          */
    0,     /* unpack a subarray         */
    0,             		/* clear          */
};


grib_accessor_class* grib_accessor_class_bufr_data_array = &_grib_accessor_class_bufr_data_array;


static void init_class(grib_accessor_class* c)
{
	c->string_length	=	(*(c->super))->string_length;
	c->sub_section	=	(*(c->super))->sub_section;
	c->pack_missing	=	(*(c->super))->pack_missing;
	c->is_missing	=	(*(c->super))->is_missing;
	c->unpack_long	=	(*(c->super))->unpack_long;
	c->pack_string	=	(*(c->super))->pack_string;
	c->unpack_string	=	(*(c->super))->unpack_string;
	c->pack_string_array	=	(*(c->super))->pack_string_array;
	c->unpack_string_array	=	(*(c->super))->unpack_string_array;
	c->pack_bytes	=	(*(c->super))->pack_bytes;
	c->unpack_bytes	=	(*(c->super))->unpack_bytes;
	c->pack_expression	=	(*(c->super))->pack_expression;
	c->notify_change	=	(*(c->super))->notify_change;
	c->preferred_size	=	(*(c->super))->preferred_size;
	c->resize	=	(*(c->super))->resize;
	c->nearest_smaller_value	=	(*(c->super))->nearest_smaller_value;
	c->next	=	(*(c->super))->next;
	c->unpack_double_element	=	(*(c->super))->unpack_double_element;
	c->unpack_double_subarray	=	(*(c->super))->unpack_double_subarray;
	c->clear	=	(*(c->super))->clear;
}

/* END_CLASS_IMP */

<<<<<<< HEAD
#define IS_QUALIFIER(a) (a==8 || a==1 || a==2)
#define NUMBER_OF_QUALIFIERS_PER_CATEGORY 256
#define NUMBER_OF_QUALIFIERS_CATEGORIES 3

=======
>>>>>>> 345901ee
static long init_length(grib_accessor* a)
{
  grib_accessor_bufr_data_array *self =(grib_accessor_bufr_data_array*)a;
  long section4Length=0;

  grib_handle* h=a->parent->h;

  grib_get_long(h,self->section4LengthName,&section4Length);

  return section4Length-4;
}

static void init(grib_accessor* a,const long v, grib_arguments* params)
{
  grib_accessor_bufr_data_array *self =(grib_accessor_bufr_data_array*)a;
  int n = 0;

  a->sub_section           = grib_section_create(a->parent->h,a);

  self->offsetSection4Name = grib_arguments_get_name(a->parent->h,params,n++);
  self->offsetBeforeDataName = grib_arguments_get_name(a->parent->h,params,n++);
  self->offsetEndSection4Name = grib_arguments_get_name(a->parent->h,params,n++);
  self->section4LengthName = grib_arguments_get_name(a->parent->h,params,n++);
  self->numberOfDataSubsetsName = grib_arguments_get_name(a->parent->h,params,n++);
  self->subsetNumberName    = grib_arguments_get_name(a->parent->h,params,n++);
  self->expandedDescriptorsName = grib_arguments_get_name(a->parent->h,params,n++);
  self->typeName = grib_arguments_get_name(a->parent->h,params,n++);
  self->referenceName = grib_arguments_get_name(a->parent->h,params,n++);
  self->scaleName = grib_arguments_get_name(a->parent->h,params,n++);
  self->widthName = grib_arguments_get_name(a->parent->h,params,n++);
  self->stringValuesName = grib_arguments_get_name(a->parent->h,params,n++);
  self->elementsFXYName = grib_arguments_get_name(a->parent->h,params,n++);
  self->compressedDataName = grib_arguments_get_name(a->parent->h,params,n++);
  self->do_decode=1;
  self->elementsFXY=0;
  self->numericValues=0;
  self->stringValues=0;
  a->parent->h->unpacked=0;

  a->length = init_length(a);

  /* Assert(a->length>=0); */
}

static void self_clear(grib_context* c,grib_accessor_bufr_data_array* self) {
  int i=0;
  for (i=0;i<self->numberOfDescriptors;i++) {
    grib_context_free(c,self->type[i]);
  }
  grib_context_free(c,self->expandedDescriptors);
  grib_context_free(c,self->type);
  grib_context_free(c,self->reference);
  grib_context_free(c,self->width);
  grib_context_free(c,self->factor);
}
static int  get_native_type(grib_accessor* a){
  return GRIB_TYPE_DOUBLE;
}

static long byte_count(grib_accessor* a){
  return a->length;

}

static long byte_offset(grib_accessor* a){
  return a->offset;
}

static long next_offset(grib_accessor* a){
  return a->offset+a->length;
}

static void update_size(grib_accessor* a,size_t s)
{
    grib_context_log(a->parent->h->context,GRIB_LOG_DEBUG,"updating size of %s old %ld new %ld",a->name,a->length,s);
  a->length = s;
  Assert(a->length>=0);
}

static int compare(grib_accessor* a, grib_accessor* b) {
  return GRIB_NOT_IMPLEMENTED;
}

static int pack_long(grib_accessor* a, const long* val, size_t *len)
{
  grib_accessor_bufr_data_array *self =(grib_accessor_bufr_data_array*)a;
  self->do_decode=1;
  a->parent->h->unpacked=0;

  return GRIB_NOT_IMPLEMENTED;
}

static int pack_double(grib_accessor* a, const double* val, size_t *len)
{
  grib_accessor_bufr_data_array *self =(grib_accessor_bufr_data_array*)a;
  self->do_decode=1;
  a->parent->h->unpacked=0;
  return GRIB_NOT_IMPLEMENTED;
}

static int get_descriptors(grib_accessor* a) {
    int err=0;
    size_t size=0;
    long* scale=0;
    double* factor=0;
    int i=0;
    grib_accessor_bufr_data_array *self =(grib_accessor_bufr_data_array*)a;
    grib_accessor* expandedDescriptors=0;
    grib_handle* h=a->parent->h;
    grib_context* c=a->parent->h->context;

    expandedDescriptors=grib_find_accessor(a->parent->h,self->expandedDescriptorsName);
    if (!expandedDescriptors) {
          grib_context_log(a->parent->h->context,GRIB_LOG_ERROR,
              "unable to find accessor %s",self->expandedDescriptorsName);
          return GRIB_NOT_FOUND;
    }

    if (self->numberOfDescriptors) self_clear(c,self);
    err=_grib_get_size(a->parent->h,expandedDescriptors,&(self->numberOfDescriptors));
    if (err) return err;

    self->expandedDescriptors=grib_context_malloc_clear(a->parent->h->context,sizeof(long)*self->numberOfDescriptors);
    if (!self->expandedDescriptors) {
      grib_context_log(a->parent->h->context,GRIB_LOG_FATAL,
          "unable to allocate %ld bytes",(long)(self->numberOfDescriptors));
      return GRIB_OUT_OF_MEMORY;
    }

    size=self->numberOfDescriptors;
    if( (err = grib_unpack_long(expandedDescriptors,self->expandedDescriptors,&(self->numberOfDescriptors)))
                != GRIB_SUCCESS)
      return err;

    size=self->numberOfDescriptors;
    self->type=(char**)grib_context_malloc_clear(c,size*sizeof(char*));
    err=grib_get_string_array(h,self->typeName,self->type,&size);

    size=self->numberOfDescriptors;
    self->reference=grib_context_malloc_clear(c,size*sizeof(long));
    err=grib_get_long_array(h,self->referenceName,self->reference,&size);

    size=self->numberOfDescriptors;
    scale=grib_context_malloc_clear(c,size*sizeof(long));
    factor=grib_context_malloc_clear(c,size*sizeof(double));
    err=grib_get_long_array(h,self->scaleName,scale,&size);
    for (i=0;i<size;i++) {
      if (scale[i]==GRIB_MISSING_LONG && self->expandedDescriptors[i]<100000) {
        grib_context_log(c,GRIB_LOG_FATAL,"Missing table entry for descriptor %ld",self->expandedDescriptors[i]);
        return GRIB_MISSING_BUFR_ENTRY;
      }
      if (scale[i]!=GRIB_MISSING_LONG) factor[i]=grib_power(-scale[i],10);
    }
    self->factor=factor;
    grib_context_free(c,scale);

    size=self->numberOfDescriptors;
    self->width=grib_context_malloc_clear(c,size*sizeof(long));
    err=grib_get_long_array(h,self->widthName,self->width,&size);

    err=grib_get_long(h,self->numberOfDataSubsetsName,&(self->numberOfDataSubsets));
    err=grib_get_long(h,self->compressedDataName,&(self->compressedData));
    err=grib_get_long(h,self->subsetNumberName,&(self->subsetNumber));

    return err;
}

static grib_sarray* decode_string_array(grib_context* c,unsigned char* data,long* pos, int i,
              grib_accessor_bufr_data_array* self,
              int extraWidth,int extraScale,double referenceFactor,int associatedFieldWidth,int localDescriptorWidth) {
  grib_sarray* ret=NULL;
  char* sval=0;
  int j,modifiedWidth,modifiedReference,width;
  double modifiedFactor;
  modifiedWidth= extraWidth ? self->width[i]+extraWidth : self->width[i];
  modifiedReference= referenceFactor ? self->reference[i]*referenceFactor : self->reference[i];
  modifiedFactor= extraScale ? self->factor[i]*grib_power(-extraScale,10) : self->factor[i];

  ret=grib_sarray_new(c,10,10);
  sval=grib_context_malloc_clear(c,modifiedWidth/8+1);
  grib_decode_string(data,pos,modifiedWidth/8,sval);
  width=grib_decode_unsigned_long(data,pos,6);
  ret=grib_sarray_new(c,10,10);
  if (width) {
    grib_context_free(c,sval);
    for (j=1;j<self->numberOfDataSubsets;j++) {
      sval=grib_context_malloc_clear(c,width/8+1);
      grib_decode_string(data,pos,width/8,sval);
      grib_sarray_push(c,ret,sval);
    }
  } else {
    grib_sarray_push(c,ret,sval);
  }

  return ret;
}

static grib_darray* decode_double_array(grib_context* c,unsigned char* data,long* pos,int i,
              grib_accessor_bufr_data_array* self,int canBeMissing,
              int extraWidth,int extraScale,double referenceFactor,int associatedFieldWidth,int localDescriptorWidth) {
  grib_darray* ret=NULL;
  int j;
  long lval;
  long localReference;
  int width,modifiedWidth,modifiedReference;
  double modifiedFactor,dval;
  modifiedReference= self->reference[i]*referenceFactor;
  modifiedFactor= extraScale ? self->factor[i]*grib_power(-extraScale,10) : self->factor[i];

  if (localDescriptorWidth) {
    modifiedWidth=localDescriptorWidth;
  } else {
    modifiedWidth= self->width[i]+extraWidth;
  }

  lval=grib_decode_unsigned_long(data,pos,modifiedWidth);
  localReference=lval+modifiedReference;
  width=grib_decode_unsigned_long(data,pos,6);
  ret=grib_darray_new(c,100,100);
  if (width) {
    for (j=0;j<self->numberOfDataSubsets;j++) {
      lval=grib_decode_unsigned_long(data,pos,width);
      if (grib_is_all_bits_one(lval,width) && canBeMissing) {
        dval=GRIB_MISSING_DOUBLE;
      } else {
        dval=(lval+localReference)*modifiedFactor;
      }
      grib_darray_push(c,ret,dval);
    }
  } else {
    if (grib_is_all_bits_one(lval,modifiedWidth) && canBeMissing) {
      dval=GRIB_MISSING_DOUBLE;
    } else {
      dval=localReference*modifiedFactor;
    }
    grib_darray_push(c,ret,dval);
  }
  /*
  switch (width) {
    case 0:
      if (!grib_is_all_bits_one(lval,modifiedWidth) || self->expandedDescriptors[i]==31031) {
        dval=localReference*modifiedFactor;
      } else dval=GRIB_MISSING_DOUBLE;
      grib_darray_push(c,ret,dval);
      break;
    case 1:
      for (j=0;j<self->numberOfDataSubsets;j++) {
        lval=grib_decode_unsigned_long(data,pos,width);
        if (self->expandedDescriptors[i]!=31031 && lval==1) {
          dval=GRIB_MISSING_DOUBLE;
        } else {
          dval=localReference*modifiedFactor;
        }
        grib_darray_push(c,ret,dval);
      }
      break;
    default :
      for (j=0;j<self->numberOfDataSubsets;j++) {
        lval=grib_decode_unsigned_long(data,pos,width);
        if (!grib_is_all_bits_one(lval,modifiedWidth)) {
          dval=(lval+localReference)*modifiedFactor;
        } else {
          dval=GRIB_MISSING_DOUBLE;
        }
        grib_darray_push(c,ret,dval);
      }
   }
   */

  return ret;
}

static int can_be_missing(int F,int X,int Y) {
  int ret=1;
  if (F==0 && X==31 && Y==31) ret=0;
  return ret;
}

static int decode_elements(grib_accessor* a) {
  int err=0;
  int *F=0,*X=0,*Y=0;
  int extraWidth,extraScale=0,associatedFieldWidth=0,localDescriptorWidth=0;
  double referenceFactor=1;
  int nn;
  int numberOfElementsToRepeat=0,numberOfRepetitions=0;
  int startRepetition=0;
  unsigned char* data=0;
  int i,canBeMissing=1;
  grib_sarray* sval=0;
  grib_darray* dval;
  grib_iarray* elementsFXY=0;
  long localReference=0,width,pos=0;
  int index,sval_size,ii;

  grib_vdarray* dvalues = NULL;
  grib_vsarray* svalues = NULL;
  grib_accessor_bufr_data_array *self =(grib_accessor_bufr_data_array*)a;

  grib_handle* h=a->parent->h;
  grib_context* c=h->context;

  if (!self->do_decode) return 0;
  self->do_decode=0;
  a->parent->h->unpacked=1;

  data = (unsigned char*)h->buffer->data;
  pos=a->offset*8;

  err=get_descriptors(a);
  if (err) return err;

  F=grib_context_malloc_clear(c,sizeof(int)*self->numberOfDescriptors);
  X=grib_context_malloc_clear(c,sizeof(int)*self->numberOfDescriptors);
  Y=grib_context_malloc_clear(c,sizeof(int)*self->numberOfDescriptors);
  for (i=0;i<self->numberOfDescriptors;i++) {
    F[i]=self->expandedDescriptors[i]/100000;
    X[i]=(self->expandedDescriptors[i]-F[i]*100000)/1000;
    Y[i]=(self->expandedDescriptors[i]-F[i]*100000)%1000;
  }

  dvalues=grib_vdarray_new(c,100,100);
  svalues=grib_vsarray_new(c,10,10);
  extraWidth=0;
  extraScale=0;
  referenceFactor=1;

  if (self->elementsFXY) grib_viarray_delete(c,self->elementsFXY);
  self->elementsFXY=grib_viarray_new(c,100,100);
  elementsFXY=grib_iarray_new(c,100,100);
  for (i=0;i<self->numberOfDescriptors;i++) {
    canBeMissing=can_be_missing(F[i],X[i],Y[i]);
    switch(F[i]) {
      case 0:
        /* Table B element */
        grib_iarray_push(elementsFXY,self->expandedDescriptors[i]);
        if (*(self->type[i])=='s') {
          /* string */
          sval=decode_string_array(c,data,&pos,i,self,extraWidth,extraScale,referenceFactor,associatedFieldWidth,localDescriptorWidth);
          grib_vsarray_push(c,svalues,sval);
          index=grib_vsarray_used_size(svalues)-1;
          sval_size=grib_sarray_used_size(sval);
          dval=grib_darray_new(c,sval_size,10);
          for (ii=0;ii<sval_size;ii++) {
            double x=index*1000+strlen(sval->v[ii]);
            grib_darray_push(c,dval,x);
          }
          grib_vdarray_push(c,dvalues,dval);

        } else {
          /* numeric */
          dval=decode_double_array(c,data,&pos,i,self,canBeMissing,extraWidth,extraScale,referenceFactor,associatedFieldWidth,localDescriptorWidth);
          grib_vdarray_push(c,dvalues,dval);
        }
        break;
      case 1:
        /* Delayed replication */
        numberOfElementsToRepeat=X[i];
        nn=numberOfElementsToRepeat;
        i++;
        localReference=grib_decode_unsigned_long(data,&pos,self->width[i])+self->reference[i];
        width=grib_decode_unsigned_long(data,&pos,6);
        if (width) {
          /* delayed replication number is not constant. NOT IMPLEMENTED */
          Assert(0);
        } else {
          numberOfRepetitions=localReference*self->factor[i];
          startRepetition=i;
        }
        continue;
      case 2:
        /* Operator */
        associatedFieldWidth=0;
        localDescriptorWidth=0;
        switch(X[i]) {
          case 1:
            extraWidth = Y[i] ? Y[i]-128 : 0;
            break;
          case 2:
            extraScale = Y[i] ? Y[i]-128 : 0;
            break;
          /* case 4: */
            /* associated field*/
            /* associatedFieldWidth=Y[i]; */
            /* break; */
          case 6:
            /*signify data width*/
            localDescriptorWidth=Y[i];
            break;
          case 7:
            if (Y) {
              extraScale = Y[i];
              referenceFactor=grib_power(Y[i],10);
              extraWidth=((10*Y[i])+2)/3;
            } else {
              extraWidth=0;
              extraScale=0;
              referenceFactor=1;
            }
            break;
          case 22:
          case 23:
          case 24:
          case 25:
          case 26:
          case 27:
          case 29:
          case 30:
          case 31:
          case 32:
          case 33:
          case 34:
          case 35:
          case 36:
          case 37:
          case 38:
          case 39:
          case 40:
          case 41:
          case 42:
            grib_iarray_push(elementsFXY,self->expandedDescriptors[i]);
            dval=grib_darray_new(c,1,100);
            grib_darray_push(c,dval,0);
            grib_vdarray_push(c,dvalues,dval);
            break;
          default :
            grib_context_log(c,GRIB_LOG_ERROR,"unsupported operator %d\n",X[i]);
            return GRIB_INTERNAL_ERROR;
        }
        break;
      default:
        err=GRIB_INTERNAL_ERROR;
        return err;
    }

    /* delayed repetition check */
    if (numberOfRepetitions)  {
      if (nn>1) {
        nn--;
      } else {
        nn=numberOfElementsToRepeat;
        numberOfRepetitions--;
        if (numberOfRepetitions) i=startRepetition;
      }
    }

  }
  grib_viarray_push(c,self->elementsFXY,elementsFXY);

  if (self->numericValues) {
    grib_vdarray_delete_content(c,dvalues);
    grib_vdarray_delete(c,dvalues);
    grib_vsarray_delete_content(c,svalues);
    grib_vsarray_delete(c,svalues);
  }
  self->numericValues=dvalues;
  self->stringValues=svalues;
  return err;
}

static void dump(grib_accessor* a, grib_dumper* dumper)
{
  decode_elements(a);

  grib_dump_section(dumper,a,a->sub_section->block);

  return;
}

static int value_count(grib_accessor* a,long* count)
{
	int err=0,l;
  long numberOfSubsets=0,subsetNumber=0;
	grib_accessor_bufr_data_array *self =(grib_accessor_bufr_data_array*)a;

  err=decode_elements(a);
  if (err) return err;

  err=grib_get_long(a->parent->h,self->subsetNumberName,&subsetNumber);
  if (err) return err;

  l=grib_vdarray_used_size(self->numericValues);

  *count=l;
  if (subsetNumber<=0) {
    err=grib_get_long(a->parent->h,self->numberOfDataSubsetsName,&numberOfSubsets);
    if (err) return err;
    *count *= numberOfSubsets;
  }

	return err;
}

static int unpack_double(grib_accessor* a, double* val, size_t *len) {
    int err=0,i,k,ii;
    long n=0;
    size_t l=0;
    long numberOfSubsets=0;
	  grib_accessor_bufr_data_array *self =(grib_accessor_bufr_data_array*)a;

    err=decode_elements(a);
    if (err) return err;
    if (!val) return err;

    l=grib_vdarray_used_size(self->numericValues);
    err=grib_get_long(a->parent->h,self->subsetNumberName,&n);
    if (err) return err;

    if (n>0) {
      for (i=0;i<l;i++) {
        val[i]=self->numericValues->v[i]->n > 1 ? self->numericValues->v[i]->v[n-1] : self->numericValues->v[i]->v[0];
      }
    } else {
      err=grib_get_long(a->parent->h,self->numberOfDataSubsetsName,&numberOfSubsets);
      if (err) return err;

      ii=0;
      for (k=0;k<numberOfSubsets;k++) {
        for (i=0;i<l;i++) {
          val[ii++]=self->numericValues->v[i]->n > 1 ? self->numericValues->v[i]->v[k] : self->numericValues->v[i]->v[0];
        }
      }
    }

    return GRIB_SUCCESS;
}

static void destroy(grib_context* c,grib_accessor* a) {
  grib_accessor_bufr_data_array *self =(grib_accessor_bufr_data_array*)a;
  self_clear(c,self);
  grib_section_delete(c,a->sub_section);
}
<|MERGE_RESOLUTION|>--- conflicted
+++ resolved
@@ -189,13 +189,6 @@
 
 /* END_CLASS_IMP */
 
-<<<<<<< HEAD
-#define IS_QUALIFIER(a) (a==8 || a==1 || a==2)
-#define NUMBER_OF_QUALIFIERS_PER_CATEGORY 256
-#define NUMBER_OF_QUALIFIERS_CATEGORIES 3
-
-=======
->>>>>>> 345901ee
 static long init_length(grib_accessor* a)
 {
   grib_accessor_bufr_data_array *self =(grib_accessor_bufr_data_array*)a;

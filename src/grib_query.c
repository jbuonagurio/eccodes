/*
 * Copyright 2005-2017 ECMWF.
 *
 * This software is licensed under the terms of the Apache Licence Version 2.0
 * which can be obtained at http://www.apache.org/licenses/LICENSE-2.0.
 *
 * In applying this licence, ECMWF does not waive the privileges and immunities granted to it by
 * virtue of its status as an intergovernmental organisation nor does it submit to any jurisdiction.
 */

/***************************************************************************
 *  Enrico Fucile
 *  Jean Baptiste Filippi - 01.11.2005                                    *
 *                                                                         *
 ***************************************************************************/
#include "grib_api_internal.h"

#if 0
GRIB_INLINE static int strcmp(const char* a,const char* b) {
    if (*a != *b) return 1;
    while((*a!=0 && *b!=0) &&  *(a) == *(b) ) {a++;b++;}
    return (*a==0 && *b==0) ? 0 : 1;
}
#endif

static int matching(grib_accessor* a,const char* name,const char* name_space)
{
    int i = 0;
    while(i < MAX_ACCESSOR_NAMES)
    {
        if(a->all_names[i] == 0) return 0;

        if((strcmp(name,a->all_names[i]) == 0) &&
                ((name_space == NULL) || (a->all_name_spaces[i] != NULL &&
                        strcmp(a->all_name_spaces[i],name_space) == 0))
        )
            return 1;
        i++;
    }
    return 0;
}

static grib_accessor* search(grib_section* s,const char* name,const char* name_space)
{
    grib_accessor* match = NULL;

    grib_accessor* a = s ? s->block->first : NULL;
    grib_accessor* b=NULL;

    if(!a || !s) return NULL;

    while(a)
    {
        grib_section* sub = a->sub_section;

        if(matching(a,name,name_space))
            match = a;

        if((b = search(sub,name,name_space) ) != NULL )
            match = b;

        a = a->next;
    }

    return match;
}

static void rebuild_hash_keys (grib_handle* h,grib_section* s)
{
    grib_accessor* a = s ? s->block->first : NULL;

    while(a)
    {
        grib_section* sub = a->sub_section;
        int i=0;
        int id=-1;
        const char *p;
        Assert(h == grib_handle_of_accessor(a));

        while(i<MAX_ACCESSOR_NAMES && ((p = a->all_names[i]) != NULL)) {
            if(*p != '_')   {
                id=grib_hash_keys_get_id(a->context->keys,p);

                if (a->same != a && i==0) {
                    a->same=grib_handle_of_accessor(a)->accessors[id];
                    grib_handle_of_accessor(a)->accessors[id]=a;
                    Assert(a->same != a);
                }

            }
            i++;
        }
        rebuild_hash_keys(h,sub);
        a = a->next;
    }
}

static grib_accessor* search_and_cache(grib_handle* h, const char* name,const char *the_namespace);

static grib_accessor* _search_and_cache(grib_handle* h, const char* name,const char *the_namespace)
{
    if (h->use_trie)
    {
        grib_accessor* a = NULL;
        int id=-1;

        if (h->trie_invalid && h->kid == NULL)
        {
            int i=0;
            for (i=0;i<ACCESSORS_ARRAY_SIZE;i++)
                h->accessors[i]=NULL;

            if (h->root)
                rebuild_hash_keys(h,h->root);

            h->trie_invalid=0;
            id = grib_hash_keys_get_id(h->context->keys,name);

        } else {
            id = grib_hash_keys_get_id(h->context->keys,name);

            if ((a=h->accessors[id])!=NULL &&
                    (the_namespace==NULL || matching(a,name,the_namespace) ))
                return a;
        }

        a = search(h->root,name,the_namespace);
        h->accessors[id] = a;

        return a;
    } else {
        return search(h->root,name,the_namespace);
    }
}

static char* get_rank(const char* name,int *rank) {
    char* p=(char*)name;
    char* end=p;
    char* ret=NULL;

    *rank=-1;

    if (*p=='#') {
        *rank=strtol(++p,&end,10);
        if ( *end != '#') {
            *rank=-1;
        } else {
            grib_context* c=grib_context_get_default();
            end++;
            ret=grib_context_strdup(c,end);
        }
    }
    return ret;
}

static char* get_condition(const char* name,codes_condition* condition)
{
    char* equal=(char*)name;
    char* endCondition=NULL;
    char* str=NULL;
    char* end=NULL;
    long lval;
    grib_context* c=grib_context_get_default();

    condition->rightType=GRIB_TYPE_UNDEFINED;

    Assert(name[0]=='/');

    while (*equal!=0 && *equal!='=') equal++;
    if (*equal==0) return NULL;

    endCondition=equal;
    while (*endCondition!=0 && *endCondition!='/') endCondition++;
    if (*endCondition==0) return NULL;

    str=(char*)grib_context_malloc_clear(c,strlen(name));
    memcpy(str,equal+1,endCondition-equal-1);

    end=NULL;
    lval=strtol(str,&end,10);
    if (*end != 0) {
        double dval;
        dval=strtod(str,&end);
        if (*end != 0) {
            condition->rightType=GRIB_TYPE_DOUBLE;
            condition->rightDouble=dval;
        }
    } else {
        condition->rightType=GRIB_TYPE_LONG;
        condition->rightLong=lval;
    }

    if (condition->rightType!=GRIB_TYPE_UNDEFINED) {
        strcpy(str,endCondition+1);
        condition->left=(char*)grib_context_malloc_clear(c,equal-name);
        memcpy(condition->left,name+1,equal-name-1);
    } else {
        grib_context_free(c,str);
        str=NULL;
    }
    return str;
}

static grib_accessor* _search_by_rank(grib_accessor* a,const char* name) {
    grib_accessor* ret=NULL;
    grib_trie* t=accessor_bufr_data_array_get_dataAccessorsTrie(a);

    ret=(grib_accessor*)grib_trie_get(t,name);
    return ret;
}

/*
static grib_accessor* _search_by_rank(grib_accessor* a,const char* name,long rank) {
    long r=1;
    grib_accessors_list* al=accessor_bufr_data_array_get_dataAccessors(a);

    while (al) {
        if (!strcmp(al->accessor->name,name)) {
            if (r==rank) return al->accessor;
            r++;
        }
        al=al->next;
    }

    return NULL;
}
*/

static grib_accessor* search_by_rank(grib_handle* h, const char* name,const char *the_namespace)
{
    grib_accessor* data=search_and_cache(h,"dataAccessors",the_namespace);
    if (data) {
        return _search_by_rank(data,name);
    } else {
        grib_accessor* ret=NULL;
        int rank;
        char* str=get_rank(name,&rank);
        ret=_search_and_cache(h,str,the_namespace);
        grib_context_free(h->context,str);
        return ret;
    }
}

static int condition_true(grib_accessor* a,codes_condition* condition) {
    int ret=0, err=0;
    size_t size=1;
    long lval=0;
    double dval=0;
    switch (condition->rightType) {
    case GRIB_TYPE_LONG:
        err = grib_unpack_long(a,&lval,&size);
        if (err) ret = 0;
        else     ret = lval==condition->rightLong ? 1 : 0;
        break;
    case GRIB_TYPE_DOUBLE:
        err = grib_unpack_double(a,&dval,&size);
        if (err) ret = 0;
        else     ret = dval==condition->rightDouble ? 1 : 0;
        break;
    default :
        ret=0;
        break;
    }
    return ret;
}

static void search_from_accessors_list(grib_accessors_list* al,grib_accessors_list* end,const char* name,grib_accessors_list* result)
{
    char* accessor_name=NULL;
    char attribute_name[200]={0,};
    grib_accessor* accessor_result=0;

    accessor_name=grib_split_name_attribute(al->accessor->context,name,attribute_name);

    while (al && al!=end && al->accessor) {
        if (strcmp(al->accessor->name,accessor_name)==0) {
            if (attribute_name[0]) {
                accessor_result=grib_accessor_get_attribute(al->accessor,attribute_name);
            } else {
                accessor_result=al->accessor;
            }
            if (accessor_result) {
                grib_accessors_list_push(result,accessor_result,al->rank);
            }
        }
        al=al->next;
    }
    if (al==end && al->accessor) {
        if (strcmp(al->accessor->name,accessor_name)==0) {
            if (attribute_name[0]) {
                accessor_result=grib_accessor_get_attribute(al->accessor,attribute_name);
            } else {
                accessor_result=al->accessor;
            }
            if (accessor_result) {
<<<<<<< HEAD
                grib_accessors_list_push(result,accessor_result);
=======
                grib_accessors_list_push(result,accessor_result,al->rank);
>>>>>>> 55402e6e
            }
        }
    }

}

static void search_accessors_list_by_condition(grib_accessors_list* al,const char* name,codes_condition* condition,grib_accessors_list* result)
{
    grib_accessors_list* start=NULL;
    grib_accessors_list* end=NULL;

    while (al) {
        if (!strcmp(al->accessor->name,condition->left)) {
            if (start==NULL && condition_true(al->accessor,condition)) start=al;
            if (start && !condition_true(al->accessor,condition)) end=al;
        }
        if (start!=NULL && ( end!=NULL || al->next==NULL) ) {
            if (end==NULL) end=al;
            search_from_accessors_list(start,end,name,result);
            al=end;
            start=NULL;
            end=NULL;
        }
        al=al->next;
    }
}

static grib_accessors_list* search_by_condition(grib_handle* h,const char* name,codes_condition* condition)
{
    grib_accessors_list* al;
    grib_accessors_list* result=NULL;
    grib_accessor* data=search_and_cache(h,"dataAccessors",0);
    if (data && condition->left) {
        al=accessor_bufr_data_array_get_dataAccessors(data);
        if (!al) return NULL;
        result=(grib_accessors_list*)grib_context_malloc_clear(al->accessor->context,sizeof(grib_accessors_list));
        search_accessors_list_by_condition(al,name,condition,result);
        if (!result->accessor) {
            grib_accessors_list_delete(h->context,result);
            result=NULL;
        }
    }

    return result;
}

static void grib_find_same_and_push(grib_accessors_list* al,grib_accessor* a)
{
    if (a) {
        grib_find_same_and_push(al,a->same);
        grib_accessors_list_push(al,a,al->rank);
    }
}

grib_accessors_list* grib_find_accessors_list(grib_handle* h,const char* name)
{
    char* str=NULL;
    grib_accessors_list* al=NULL;
    codes_condition* condition=NULL;
    grib_accessor* a=NULL;

    if (name[0]=='/') {
        condition=(codes_condition*)grib_context_malloc_clear(h->context,sizeof(codes_condition));
        str=get_condition(name,condition);
        if (str) {
            al=search_by_condition(h,str,condition);
            grib_context_free(h->context,str);
            if (condition->left) grib_context_free(h->context,condition->left);
            if (condition->rightString) grib_context_free(h->context,condition->rightString);
        }
        grib_context_free(h->context,condition);
    } else if (name[0]=='#') {
        a=grib_find_accessor(h, name);
        if (a) {
            char* str;
            int r;
            al=(grib_accessors_list*)grib_context_malloc_clear(h->context,sizeof(grib_accessors_list));
            str=get_rank(name,&r);
            grib_accessors_list_push(al,a,r);
            grib_context_free(h->context,str);
        }
    } else {
        a=grib_find_accessor(h, name);
        if (a) {
            al=(grib_accessors_list*)grib_context_malloc_clear(h->context,sizeof(grib_accessors_list));
            grib_find_same_and_push(al,a);
        }
    }

    return al;
}

static grib_accessor* search_and_cache(grib_handle* h, const char* name,const char *the_namespace)
{
    grib_accessor* a=NULL;

    if (name[0]=='#') {
        a=search_by_rank(h,name,the_namespace);
    } else {
        a=_search_and_cache(h,name,the_namespace);
    }

    return a;
}

static grib_accessor* _grib_find_accessor(grib_handle* h, const char* name)
{
    grib_accessor* a = NULL;
    char* p = (char*)name;
    DebugAssert(name);

    while ( *p != '.' && *p != '\0' ) p++;
    if ( *p == '.' ) {
        int i=0,len=0;
        char name_space[1024];
        char* basename=NULL;
        basename=p+1;
        p--;
        i=0;
        len=p-name+1;

        for ( i=0;i<len;i++ ) name_space[i] = *(name+i);

        name_space[len]='\0';

        a = search_and_cache(h,basename,name_space);
    } else {
        a = search_and_cache(h,name,NULL);
    }

    if(a == NULL && h->main)
        a = grib_find_accessor(h->main,name);

    return a;
}

char* grib_split_name_attribute(grib_context* c,const char* name,char* attribute_name)
{
    /*returns accessor name and attribute*/
    char* p=0;
    size_t size=0;
    char* accessor_name=NULL;
    p=(char*)name;
    while ( *(p+1) != '\0' && ( *p != '-' || *(p+1)!= '>' ) ) p++;
    if (*(p+1) == '\0') {
        *attribute_name=0;
        return (char*)name;
    }
    size=p-name;
    accessor_name=(char*)grib_context_malloc_clear(c,size+1);
    accessor_name=(char*)memcpy(accessor_name,name,size);
    p+=2;
    strcpy(attribute_name,p);
    return accessor_name;
}

grib_accessor* grib_find_accessor(grib_handle* h, const char* name)
{
    grib_accessor* aret = NULL;

    if (h->product_kind == PRODUCT_GRIB) {
        aret = _grib_find_accessor(h, name); /* ECC-144: Performance */
    }
    else {
        char* accessor_name=NULL;
        char attribute_name[512]={0,};
        grib_accessor* a=NULL;

        accessor_name=grib_split_name_attribute(h->context,name,attribute_name);

        a=_grib_find_accessor(h,accessor_name);

        if (*attribute_name==0) {
            aret=a;
        } else if (a) {
            aret=grib_accessor_get_attribute(a,attribute_name);
            grib_context_free(h->context,accessor_name);
        }
    }
    return aret;
}

grib_accessor* grib_find_attribute(grib_handle* h, const char* name,const char* attr_name, int* err)
{
    grib_accessor* a = NULL;
    grib_accessor* act = NULL;

    if ((a = grib_find_accessor(h, name))==NULL) {
        *err=GRIB_NOT_FOUND;
        return NULL;
    }

    if((act=grib_accessor_get_attribute(a,attr_name))==NULL) {
        *err=GRIB_ATTRIBUTE_NOT_FOUND;
        return NULL;
    }
    return act;
}

/* Only look in trie. Used only in alias. Should not be used in other cases.*/
grib_accessor* grib_find_accessor_fast(grib_handle* h, const char* name)
{
    grib_accessor* a = NULL;
    char* p = (char*)name;

    while ( *p != '.' && *p != '\0' ) p++;
    if ( *p == '.' ) {
        int i=0,len=0;
        char name_space[1024];
        p--;
        i=0;
        len=p-name+1;

        for ( i=0;i<len;i++ ) name_space[i] = *(name+i);

        name_space[len]='\0';

        a = h->accessors[grib_hash_keys_get_id(h->context->keys,name)];
        if(a && !matching(a,name,name_space))
            a = NULL;

    } else {
        a = h->accessors[grib_hash_keys_get_id(h->context->keys,name)];
    }

    if(a == NULL && h->main)
        a = grib_find_accessor_fast(h->main,name);

    return a;
}<|MERGE_RESOLUTION|>--- conflicted
+++ resolved
@@ -293,11 +293,7 @@
                 accessor_result=al->accessor;
             }
             if (accessor_result) {
-<<<<<<< HEAD
-                grib_accessors_list_push(result,accessor_result);
-=======
                 grib_accessors_list_push(result,accessor_result,al->rank);
->>>>>>> 55402e6e
             }
         }
     }

#
# Copyright 2005-2016 ECMWF.
#
# This software is licensed under the terms of the Apache Licence Version 2.0
# which can be obtained at http://www.apache.org/licenses/LICENSE-2.0.
#
# In applying this licence, ECMWF does not waive the privileges and immunities
# granted to it by virtue of its status as an intergovernmental organisation
# nor does it submit to any jurisdiction.
#
list( APPEND grib_api_srcs
    grib_api.h
    eccodes.h
    action.c
    action_class_alias.c
    action_class_gen.c
    action_class_if.c
    action_class_switch.c
    grib_accessor_class_g1fcperiod.c
    grib_accessor_class_g1end_of_interval_monthly.c
    grib_accessor_class_mars_param.c
    action_class_section.c
    action_class_list.c
    action_class_while.c
    action_class_put.c
    action_class_meta.c
    action_class_remove.c
    action_class_rename.c
    action_class_assert.c
    action_class_template.c
    action_class_trigger.c
    action_class_when.c
    action_class_concept.c
    action_class_hash_array.c
    action_class_set.c
    action_class_set_sarray.c
    action_class_set_darray.c
    action_class_set_iarray.c
    action_class_noop.c
    action_class_write.c
    action_class_print.c
    action_class_close.c
    action_class_variable.c
    action_class_modify.c
    action_class_transient_darray.c
    eccodes.c
    grib_accessor.c
    grib_concept.c
    grib_hash_array.c
    grib_bufr_descriptor.c
    grib_bufr_descriptors_array.c
    grib_darray.c
    grib_sarray.c
    grib_vdarray.c
    grib_vsarray.c
    grib_iarray.c
    grib_viarray.c
    grib_accessor_class_array.c
    grib_accessor_class_assert.c
    grib_accessor_class_ascii.c
    grib_accessor_class_bit.c
    grib_accessor_class_bitmap.c
    grib_accessor_class_bits.c
    grib_accessor_class_bits_per_value.c
    grib_accessor_class_bufr_data.c
    grib_accessor_class_bufr_elements_table.c
    grib_accessor_class_bufr_data_array.c
    grib_accessor_class_bufr_data_element.c
    grib_accessor_class_bufr_group.c
    grib_accessor_class_bufr_string_values.c
    grib_accessor_class_pack_bufr_values.c
    grib_accessor_class_unpack_bufr_values.c
    grib_accessor_class_bufr_has_delayed_replication.c
    grib_accessor_class_apply_operators.c
    grib_accessor_class_group.c
    grib_accessor_class_non_alpha.c
    grib_accessor_class_g1bitmap.c
    grib_accessor_class_g2bitmap.c
    grib_accessor_class_concept.c
    grib_accessor_class_hash_array.c
    grib_accessor_class_decimal_precision.c
    grib_accessor_class_divdouble.c
    grib_accessor_class_budgdate.c
    grib_accessor_class_validity_date.c
    grib_accessor_class_validity_time.c
    grib_accessor_class_bytes.c
    grib_accessor_class.c
    grib_accessor_class_change_scanning_direction.c
    grib_accessor_class_check_internal_version.c
    grib_accessor_class_codeflag.c
    grib_accessor_class_smart_table.c
    grib_accessor_class_smart_table_column.c
    grib_accessor_class_codetable.c
    grib_accessor_class_codetable_units.c
    grib_accessor_class_codetable_title.c
    grib_accessor_class_count_file.c
    grib_accessor_class_count_total.c
    grib_accessor_class_double.c
    grib_accessor_class_element.c
    grib_accessor_class_evaluate.c
    grib_accessor_class_g1area.c
    grib_accessor_class_g1date.c
    grib_accessor_class_g1monthlydate.c
    grib_accessor_class_library_version.c
    grib_accessor_class_when.c
    grib_accessor_class_g1verificationdate.c
    grib_accessor_class_g1day_of_the_year_date.c
    grib_accessor_class_g1_half_byte_codeflag.c
    grib_accessor_class_g1forecastmonth.c
    grib_accessor_class_g1step_range.c
    grib_accessor_class_g2step_range.c
    grib_accessor_class_data_g22order_packing.c
    grib_accessor_class_mars_step.c
    grib_accessor_class_message_copy.c
    grib_accessor_class_dictionary.c
    grib_accessor_class_g1param.c
    grib_accessor_class_g1p1p2.c
    grib_accessor_class_g1_increment.c
    grib_accessor_class_latlon_increment.c
    grib_accessor_class_g2date.c
    grib_accessor_class_g2level.c
    grib_accessor_class_g2step.c
    grib_accessor_class_g2end_step.c
    grib_accessor_class_g2latlon.c
    grib_accessor_class_g2lon.c
    grib_accessor_class_global_gaussian.c
    grib_accessor_class_gaussian_grid_name.c
    grib_accessor_class_gen.c
    grib_accessor_class_getenv.c
    grib_accessor_class_gts_header.c
    grib_accessor_class_ifs_param.c
    grib_accessor_class_julian_day.c
    grib_accessor_class_latlonvalues.c
    grib_accessor_class_latitudes.c
    grib_accessor_class_longitudes.c
    grib_accessor_class_missing.c
    grib_accessor_class_offset_file.c
    grib_accessor_class_scale.c
    grib_accessor_class_from_scale_factor_scaled_value.c
    grib_accessor_class_times.c
    grib_accessor_class_forward.c
    grib_accessor_class_g2bitmap_present.c
    grib_accessor_class_ibmfloat.c
    grib_accessor_class_ieeefloat.c
    grib_accessor_class_constant.c
    grib_accessor_class_iterator.c
    grib_accessor_class_message.c
    grib_accessor_class_nearest.c
    grib_accessor_class_box.c
    grib_accessor_class_ksec1expver.c
    grib_accessor_class_laplacian.c
    grib_accessor_class_label.c
    grib_accessor_class_long.c
    grib_accessor_class_lookup.c
    grib_accessor_class_octahedral_gaussian.c
    grib_accessor_class_octect_number.c
    grib_accessor_class_headers_only.c
    grib_accessor_class_padding.c
    grib_accessor_class_pad.c
    grib_accessor_class_padto.c
    grib_accessor_class_padtoeven.c
    grib_accessor_class_padtomultiple.c
    grib_accessor_class_section_padding.c
    grib_accessor_class_section_pointer.c
    grib_accessor_class_position.c
    grib_accessor_class_signed.c
    grib_accessor_class_signed_bits.c
    grib_accessor_class_section.c
    grib_accessor_class_step_in_units.c
    grib_accessor_class_section_length.c
    grib_accessor_class_g1_message_length.c
    grib_accessor_class_g1_section4_length.c
    grib_accessor_class_size.c
    grib_accessor_class_scale_values.c
    grib_accessor_class_offset_values.c
    grib_accessor_class_sprintf.c
    grib_accessor_class_round.c
    grib_accessor_class_spectral_truncation.c
    grib_accessor_class_time.c
    grib_accessor_class_transient.c
    grib_accessor_class_transient_darray.c
    grib_accessor_class_values.c
    grib_accessor_class_simple_packing_error.c
    grib_accessor_class_data_simple_packing.c
    grib_accessor_class_count_missing.c
    grib_accessor_class_data_sh_packed.c
    grib_accessor_class_data_sh_unpacked.c
    grib_accessor_class_number_of_values_data_raw_packing.c
    grib_accessor_class_data_g1simple_packing.c
    grib_accessor_class_data_g1shsimple_packing.c
    grib_accessor_class_data_shsimple_packing.c
    grib_accessor_class_data_constant_field.c
    grib_accessor_class_data_dummy_field.c
    grib_2order_packer_simple.c
    grib_accessor_class_variable.c
    grib_accessor_class_second_order_bits_per_value.c
    grib_accessor_class_data_g2simple_packing.c
    grib_accessor_class_data_g2simple_packing_with_preprocessing.c
    grib_accessor_class_data_g2shsimple_packing.c
    grib_accessor_class_data_g2complex_packing.c
    grib_accessor_class_data_2order_packing.c
    grib_accessor_class_data_2order_packing_count.c
    grib_accessor_class_data_g1second_order_row_by_row_packing.c
    grib_accessor_class_data_g1second_order_constant_width_packing.c
    grib_accessor_class_data_g1second_order_general_packing.c
    grib_accessor_class_data_g1second_order_general_extended_packing.c
    grib_accessor_class_g2grid.c
    grib_accessor_class_unexpanded_descriptors.c
    grib_accessor_class_expanded_descriptors.c
    grib_accessor_class_bufrdc_expanded_descriptors.c
    grib_accessor_class_data_apply_bitmap.c
    grib_accessor_class_data_apply_boustrophedonic.c
    grib_accessor_class_data_apply_boustrophedonic_bitmap.c
    grib_accessor_class_data_secondary_bitmap.c
    grib_accessor_class_data_g1secondary_bitmap.c
    grib_accessor_class_data_g2secondary_bitmap.c
    grib_accessor_class_data_jpeg2000_packing.c
    grib_accessor_class_data_png_packing.c
    grib_accessor_class_data_ccsds_packing.c
    grib_accessor_class_data_raw_packing.c
    grib_accessor_class_data_complex_packing.c
    grib_accessor_class_data_g1complex_packing.c
    grib_accessor_class_gds_not_present_bitmap.c
    grib_accessor_class_data_apply_gdsnotpresent.c
    grib_accessor_class_gds_is_present.c
    grib_accessor_class_select_step_template.c
    grib_accessor_class_local_definition.c
    grib_accessor_class_g2_eps.c
    grib_accessor_class_g2_chemical.c
    grib_accessor_class_g2_mars_labeling.c
    grib_accessor_class_md5.c
    grib_jasper_encoding.c
    grib_openjpeg_encoding.c
    action_class_set_missing.c
    grib_accessor_class_number_of_points.c
    grib_accessor_class_suppressed.c
    grib_index.c
    grib_accessor_class_number_of_points_gaussian.c
    grib_accessor_class_number_of_values.c
    grib_accessor_class_number_of_coded_values.c
    grib_accessor_class_g1number_of_coded_values_sh_complex.c
    grib_accessor_class_g1number_of_coded_values_sh_simple.c
    grib_accessor_class_dirty.c
    grib_accessor_class_statistics.c
    grib_accessor_class_statistics_spectral.c
    grib_accessor_class_unsigned.c
    grib_accessor_class_unsigned_bits.c
    grib_accessor_class_raw.c
    grib_accessor_class_bufr_extract_subsets.c
    grib_accessor_class_spd.c
    grib_accessor_class_sum.c
    grib_accessor_class_to_integer.c
    grib_accessor_class_to_double.c
    grib_accessor_class_to_string.c
    grib_accessor_class_sexagesimal2decimal.c
    grib_accessor_class_vector.c
    grib_accessor_class_long_vector.c
    grib_gaussian_reduced.c
    grib_accessor_class_abstract_vector.c
    grib_accessor_class_abstract_long_vector.c
    grib_loader_from_handle.c
    grib_bits.c
    grib_timer.c
    grib_ibmfloat.c
    grib_ieeefloat.c
    grib_accessor_class_reference_value_error.c
    grib_memory.c
    grib_buffer.c
    grib_dumper.c
    grib_dumper_class_serialize.c
    grib_dumper_class_debug.c
    grib_dumper_class_default.c
    grib_dumper_class_keys.c
    grib_dumper_class_json.c
    grib_dumper_class_xml.c
    grib_dumper_class_c_code.c
    grib_dumper_class_wmo.c
    grib_dumper_class.c
    grib_context.c
    grib_date.c
    grib_fieldset.c
    grib_filepool.c
    grib_geography.c
    grib_handle.c
    grib_header_compute.c
    grib_hash_keys.c
    grib_io.c
    grib_trie.c
    grib_itrie.c
    grib_rules.c
    grib_keys_iterator.c
    grib_parse_utils.c
    grib_query.c
    grib_scaling.c
    grib_templates.c
    grib_dependency.c
    grib_value.c
    grib_errors.c
    grib_expression_class_binop.c
    grib_expression_class_is_in_dict.c
    grib_expression_class_true.c
    grib_expression_class_string_compare.c
    grib_expression_class_unop.c
    grib_expression_class_functor.c
    grib_expression_class_accessor.c
    grib_expression_class_is_in_list.c
    grib_expression_class_is_integer.c
    grib_expression_class_length.c
    grib_expression_class_long.c
    grib_expression_class_double.c
    grib_expression_class_string.c
    grib_expression_class_sub_string.c
    grib_box.c
    grib_box_class.c
    grib_box_class_gen.c
    grib_box_class_regular_gaussian.c
    grib_box_class_reduced_gaussian.c
    grib_nearest.c
    grib_nearest_class.c
    grib_nearest_class_gen.c
    grib_nearest_class_regular.c
    grib_nearest_class_reduced.c
    grib_nearest_class_latlon_reduced.c
    grib_nearest_class_sh.c
    grib_nearest_class_lambert_conformal.c
    grib_iterator_class_polar_stereographic.c
    grib_iterator_class_lambert_azimuthal_equal_area.c
    grib_iterator_class_lambert_conformal.c
    grib_iterator.c
    grib_iterator_class.c
    grib_iterator_class_gaussian.c
    grib_iterator_class_gaussian_reduced.c
    grib_iterator_class_latlon_reduced.c
    grib_iterator_class_gen.c
    grib_iterator_class_latlon.c
    grib_iterator_class_regular.c
    grib_expression.c
    grib_util.c
    compile.c
    functions.c
    grib_accessor_class.h
    grib_accessor_factory.h
    grib_api_internal.h
    grib_api_prototypes.h
    grib_box_class.h
    grib_box_factory.h
    grib_dumper_class.h
    grib_dumper_factory.h
    grib_emoslib.h
    grib_expression.h
    grib_iterator_class.h
    grib_iterator_factory.h
    grib_nearest_class.h
    grib_nearest_factory.h
    grib_templates.h
    grib_yacc.h
    md5.h
    md5.c
    grib_accessor_class_int16.c
    grib_accessor_class_int16_little_endian.c
    grib_accessor_class_int32.c
    grib_accessor_class_int32_little_endian.c
    grib_accessor_class_int64.c
    grib_accessor_class_int64_little_endian.c
    grib_accessor_class_int8.c
    grib_accessor_class_uint16.c
    grib_accessor_class_uint16_little_endian.c
    grib_accessor_class_uint32.c
    grib_accessor_class_uint32_little_endian.c
    grib_accessor_class_uint64.c
    grib_accessor_class_uint64_little_endian.c
    grib_accessor_class_uint8.c
    grib_accessor_class_blob.c
    eccodes_windef.h
    # We ship our own generated lex/yacc C files
    grib_yacc.c  grib_lex.c
)

list( APPEND grib_api_extra_srcs
    grib_bits_fast_big_endian.c grib_bits_any_endian.c
    grib_bits_fast_big_endian_vector.c grib_bits_any_endian_vector.c
    grib_bits_fast_big_endian_simple.c grib_bits_any_endian_simple.c
    grib_bits_fast_big_endian_omp.c grib_bits_any_endian_omp.c
    encode_double_array.c
    grib_bits_ibmpow.c
    grib_bits_ibmpow_opt.c
    minmax_val.c
)

configure_file( grib_api_version.c.in grib_api_version.c @ONLY )
configure_file( eccodes_version.h.in eccodes_version.h @ONLY )

# We ship our own generated lex/yacc C files
#ecbuild_generate_yy(YYPREFIX  grib_yy
#                    YACC      griby
#                    LEX       gribl
#                    FLEX_FLAGS " "
#                    LEX_FLAGS  " "
#                    BISON_FLAGS "-y"
#                    YACC_FLAGS  "-y"
#                    DEPENDANT action.c )

if(HAVE_MEMFS)
<<<<<<< HEAD
    list(APPEND ECCODES_EXTRA_LIBRARIES grib_api_memfs)
=======
    list(APPEND ECCODES_EXTRA_LIBRARIES eccodes_memfs)
>>>>>>> ac663324
endif()


ecbuild_add_library(TARGET    eccodes
                    SOURCES   grib_api_version.c
                              # griby.c gribl.c
                             ${grib_api_srcs}
                    GENERATED grib_api_version.c
                    LIBS      ${ECCODES_EXTRA_LIBRARIES} ${CMAKE_THREAD_LIBS_INIT}
                    TEMPLATES ${grib_api_extra_srcs}
                    ${CMATH_LIBRARIES}  )


install( FILES grib_api.h eccodes.h eccodes_windef.h DESTINATION ${INSTALL_INCLUDE_DIR} )
install( FILES ${CMAKE_CURRENT_BINARY_DIR}/eccodes_version.h DESTINATION ${INSTALL_INCLUDE_DIR} )
<|MERGE_RESOLUTION|>--- conflicted
+++ resolved
@@ -401,11 +401,7 @@
 #                    DEPENDANT action.c )
 
 if(HAVE_MEMFS)
-<<<<<<< HEAD
-    list(APPEND ECCODES_EXTRA_LIBRARIES grib_api_memfs)
-=======
     list(APPEND ECCODES_EXTRA_LIBRARIES eccodes_memfs)
->>>>>>> ac663324
 endif()
 
 

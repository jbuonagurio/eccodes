#
# Copyright 2005-2017 ECMWF.
#
# This software is licensed under the terms of the Apache Licence Version 2.0
# which can be obtained at http://www.apache.org/licenses/LICENSE-2.0.
#
# In applying this licence, ECMWF does not waive the privileges and immunities
# granted to it by virtue of its status as an intergovernmental organisation
# nor does it submit to any jurisdiction.
#
###############################################################################
# cmake options:
#
#       -DCMAKE_BUILD_TYPE=Debug|RelWithDebInfo|Release|Production
#       -DCMAKE_INSTALL_PREFIX=/path/to/install
#
#       -DCMAKE_MODULE_PATH=/path/to/ecbuild/cmake

cmake_minimum_required( VERSION 2.8.11 FATAL_ERROR )

project( eccodes C )

set( CMAKE_MODULE_PATH "${CMAKE_CURRENT_SOURCE_DIR}/cmake" ${CMAKE_MODULE_PATH} "${CMAKE_CURRENT_SOURCE_DIR}/../ecbuild/cmake")

include( ecbuild_system NO_POLICY_SCOPE )

ecbuild_requires_macro_version( 2.6 )

###############################################################################
# local project

ecbuild_declare_project()

###############################################################################
# some variables/options of this project

ecbuild_add_option( FEATURE EXAMPLES
    DESCRIPTION "Build the examples"
    DEFAULT ON
)

ecbuild_add_option( FEATURE JPG
    DESCRIPTION "support for JPG decoding/encoding"
    DEFAULT ON
)

ecbuild_add_option( FEATURE PNG
    DESCRIPTION "support for PNG decoding/encoding"
    DEFAULT OFF
    REQUIRED_PACKAGES PNG
)

if( HAVE_PNG )
    set( HAVE_LIBPNG 1 ) # compatibility with autotools
    add_definitions( ${PNG_DEFINITIONS} )
else()
    set( HAVE_LIBPNG 0 )
endif()

ecbuild_add_option( FEATURE NETCDF
    DESCRIPTION "support for GRIB to NetCDF conversion"
    DEFAULT ON
    REQUIRED_PACKAGES NetCDF
    NO_TPL
)

ecbuild_add_option( FEATURE AEC
    DESCRIPTION "support for Adaptive Entropy Coding"
    DEFAULT OFF
    REQUIRED_PACKAGES AEC
)

ecbuild_add_option( FEATURE PYTHON
    DESCRIPTION "build the ecCodes Python interface"
    DEFAULT ON
    REQUIRED_PACKAGES "Python VERSION 2.6 NO_LIBS" NumPy
)

ecbuild_add_option( FEATURE FORTRAN
    DESCRIPTION "build the ecCodes Fortran interface"
    DEFAULT ON
    # REQUIRED_LANGUAGES Fortran # TODO
)

# TODO Remove this after REQUIRED_LANGUAGES
if( ENABLE_FORTRAN )
    # will set EC_HAVE_FORTRAN with the result
    ecbuild_enable_fortran( MODULE_DIRECTORY ${PROJECT_BINARY_DIR}/fortran/modules )
    set( HAVE_FORTRAN ${EC_HAVE_FORTRAN} )
else()
    set( HAVE_FORTRAN 0 )
endif()

# memfs requires only Python executable and not its libraries
ecbuild_add_option( FEATURE MEMFS
    DESCRIPTION "Memory based access to definitions/samples"
    DEFAULT OFF
    CONDITION EC_HAVE_FMEMOPEN OR EC_HAVE_FUNOPEN
    REQUIRED_PACKAGES "Python VERSION 2.6 NO_LIBS"
)

#if( HAVE_MEMFS AND "${CMAKE_C_COMPILER_ID}" STREQUAL "Cray")
#  set( HAVE_MEMFS OFF )
#  ecbuild_warn("MEMFS not supported with Cray C compiler")
#endif()

# advanced options (not visible in cmake-gui )

ecbuild_add_option( FEATURE MEMORY_MANAGEMENT   DESCRIPTION "enable memory management" DEFAULT OFF ADVANCED )
ecbuild_add_option( FEATURE ALIGN_MEMORY        DESCRIPTION "enable memory alignment"  DEFAULT OFF ADVANCED )
ecbuild_add_option( FEATURE GRIB_TIMER          DESCRIPTION "enable timer" DEFAULT OFF ADVANCED )
ecbuild_add_option( FEATURE ECCODES_THREADS     DESCRIPTION "enable POSIX threads" DEFAULT OFF ADVANCED )
ecbuild_add_option( FEATURE ECCODES_OMP_THREADS DESCRIPTION "enable OMP threads" DEFAULT OFF ADVANCED )
ecbuild_add_option( FEATURE EXTRA_TESTS         DESCRIPTION "enable extended regression testing" DEFAULT OFF ADVANCED )

###############################################################################
# macro processing

set( ECCODES_EXTRA_LIBRARIES    "" )
set( ECCODES_EXTRA_INCLUDE_DIRS "" )
set( ECCODES_EXTRA_DEFINITIONS  "" )

find_package( CMath )
list( APPEND ECCODES_TPLS CMath )

### JPG support

set( HAVE_JPEG 0 )
set( HAVE_LIBJASPER 0 )
set( HAVE_LIBOPENJPEG 0 )

if( ENABLE_JPG )

    # Note: This is a deprecated feature but we need it to find Jasper at ECMWF.
    #       ecbuild_add_extra_search_paths modifies CMAKE_PREFIX_PATH
    #       which can affect future package discovery if not undone by the caller.
    #       The current CMAKE_PREFIX_PATH is backed up as _CMAKE_PREFIX_PATH
    #
    set(CMAKE_WARN_DEPRECATED OFF) # Suppress deprecation message
    ecbuild_add_extra_search_paths( jasper )
    find_package( Jasper )
    set(CMAKE_PREFIX_PATH ${_CMAKE_PREFIX_PATH})    # Restore CMAKE_PREFIX_PATH
    set(CMAKE_WARN_DEPRECATED ON)  # Remove suppression

    find_package( OpenJPEG )

    if( JASPER_FOUND )
        list( APPEND ECCODES_TPLS Jasper )
        set( HAVE_JPEG 1 )
        set( HAVE_LIBJASPER 1 )
        # Extract Jasper's major version number to enable conditional code. See ECC-396
        string(REGEX REPLACE "^([0-9]+)\\.[0-9]+\\.[0-9]+.*" "\\1" JASPER_VERSION_MAJOR "${JASPER_VERSION_STRING}")
    endif()

    if( OPENJPEG_FOUND )
        list( APPEND ECCODES_TPLS OpenJPEG )
        set( HAVE_JPEG 1 )
        set( HAVE_LIBOPENJPEG 1 )
    endif()

endif()


###############################################################################
# other options

if( HAVE_GRIB_TIMER )
    set( GRIB_TIMER 1 )
else()
    set( GRIB_TIMER 0 )
endif()

set( IS_BIG_ENDIAN 0 )
if( EC_BIG_ENDIAN )
    set( IS_BIG_ENDIAN 1 )
endif()

set( MANAGE_MEM 0 )
if( ENABLE_MEMORY_MANAGEMENT )
    set( MANAGE_MEM 1 )
endif()

set( CMAKE_THREAD_PREFER_PTHREAD 1 ) # find thread library, but prefer pthreads
find_package(Threads REQUIRED)

# debug
ecbuild_info(" CMAKE_THREAD_LIBS_INIT=${CMAKE_THREAD_LIBS_INIT}")
ecbuild_info(" CMAKE_USE_PTHREADS_INIT=${CMAKE_USE_PTHREADS_INIT}")
ecbuild_info(" HAVE_ECCODES_THREADS=${HAVE_ECCODES_THREADS}")


set( GRIB_PTHREADS 0 )
set( GRIB_OMP_THREADS 0 )
set( GRIB_LINUX_PTHREADS 0 )
#if( HAVE_ECCODES_THREADS AND CMAKE_THREAD_LIBS_INIT )
if( HAVE_ECCODES_THREADS )
    if( NOT ${CMAKE_USE_PTHREADS_INIT} )
        ecbuild_critical("Pthreads is not supported on your system: thread library found=[${CMAKE_THREAD_LIBS_INIT}]")
    endif()
    set( GRIB_PTHREADS 1 )
    if( ${CMAKE_SYSTEM_NAME} MATCHES "Linux" )
        set( GRIB_LINUX_PTHREADS 1 )
    endif()
elseif(HAVE_ECCODES_OMP_THREADS)
    ecbuild_enable_omp()
    set( GRIB_OMP_THREADS 1 )
endif()

# Cannot have both options
if( HAVE_ECCODES_THREADS AND HAVE_ECCODES_OMP_THREADS )
    ecbuild_critical("Cannot enable both POSIX threads and OMP! Please specify just one option")
endif()

ecbuild_info(" GRIB_PTHREADS=${GRIB_PTHREADS}")
ecbuild_info(" GRIB_OMP_THREADS=${GRIB_OMP_THREADS}")

set( GRIB_MEM_ALIGN 0 )
if( ENABLE_ALIGN_MEMORY )
  set( GRIB_MEM_ALIGN 1 )
endif()

# fix for #if IEEE_LE or IEE_BE instead of #ifdef

if( IEEE_BE )
    set( IEEE_LE 0 )
endif()

if( IEEE_LE )
    set( IEEE_BE 0 )
endif()

###############################################################################
# contents

if( NOT ${DEVELOPER_MODE} )
    set( the_default_data_prefix ${CMAKE_INSTALL_PREFIX} )
else()
    set( the_default_data_prefix ${CMAKE_BINARY_DIR} )
endif()

if( NOT DEFINED ECCODES_DEFINITION_SUFF )
  set( ECCODES_DEFINITION_SUFF  share/eccodes/definitions )
endif()
if( NOT DEFINED ECCODES_SAMPLES_SUFF )
  set( ECCODES_SAMPLES_SUFF     share/eccodes/samples )
endif()
if( NOT DEFINED ECCODES_IFS_SAMPLES_SUFF )
  set( ECCODES_IFS_SAMPLES_SUFF share/eccodes/ifs_samples )
endif()

set( ECCODES_DEFINITION_PATH  ${the_default_data_prefix}/${ECCODES_DEFINITION_SUFF} )
set( ECCODES_SAMPLES_PATH     ${the_default_data_prefix}/${ECCODES_SAMPLES_SUFF} )
set( ECCODES_IFS_SAMPLES_PATH ${the_default_data_prefix}/${ECCODES_IFS_SAMPLES_SUFF} )

### config header

ecbuild_generate_config_headers()

configure_file( eccodes_config.h.in eccodes_config.h )

add_definitions( -DHAVE_ECCODES_CONFIG_H )

install( FILES ${CMAKE_CURRENT_BINARY_DIR}/eccodes_config.h DESTINATION ${INSTALL_INCLUDE_DIR} )

if( CMAKE_COMPILER_IS_GNUCC )
    ecbuild_add_c_flags("-pedantic")
endif()

###############################################################################
# contents

### export package to other ecbuild packages

set( ECCODES_INCLUDE_DIRS    ${CMAKE_CURRENT_BINARY_DIR} ${CMAKE_CURRENT_SOURCE_DIR}/src ${CMAKE_CURRENT_BINARY_DIR}/src )
set( ECCODES_LIBRARIES       eccodes )

get_directory_property( COMPILE_DEFINITIONS ECCODES_DEFINITIONS )

foreach( _tpl ${ECCODES_TPLS} )
    string( TOUPPER ${_tpl} TPL )
    if( ${TPL}_FOUND )
        list( APPEND ECCODES_EXTRA_DEFINITIONS   ${${TPL}_DEFINITIONS} )
        list( APPEND ECCODES_EXTRA_INCLUDE_DIRS  ${${TPL}_INCLUDE_DIRS} ${${TPL}_INCLUDE_DIR} )
        list( APPEND ECCODES_EXTRA_LIBRARIES     ${${TPL}_LIBRARIES} )
    endif()
endforeach()

### include directories

include_directories( ${ECCODES_INCLUDE_DIRS}  ${ECCODES_EXTRA_INCLUDE_DIRS} )

add_subdirectory( definitions ) # must be before memfs
add_subdirectory( memfs )
add_subdirectory( src )
add_subdirectory( tools )
add_subdirectory( fortran )
add_subdirectory( python )
add_subdirectory( tests )
add_subdirectory( tigge )
add_subdirectory( examples )
add_subdirectory( data )
add_subdirectory( samples )
add_subdirectory( ifs_samples ) # must come after samples

# ecbuild_dont_pack( DIRS samples DONT_PACK_REGEX "*.grib" )
ecbuild_dont_pack( DIRS
     concepts tests.ecmwf doxygen confluence examples.dev templates parameters java
<<<<<<< HEAD
     config m4 rpms gaussian_experimental gribex examples/F77
=======
     perl config m4 rpms gaussian_experimental gribex examples/F77
>>>>>>> 55402e6e
     examples/extra examples/deprecated bamboo fortran/fortranCtypes tigge/tools
     share/eccodes  .settings
)
#ecbuild_dont_pack( DIRS data/bufr  DONT_PACK_REGEX "*.bufr" )
#ecbuild_dont_pack( DIRS data/tigge DONT_PACK_REGEX "*.grib" )

add_custom_target(dist COMMAND ${CMAKE_MAKE_PROGRAM} package_source)

###############################################################################
# export to other projects

# temporary -- add support for ecbuild 1.0.x sub-project inclusion
# to remove once mars server & client use eckit & ecbuild >= 1.1

if( EC_HAVE_FORTRAN )
    list( APPEND ECCODES_INCLUDE_DIRS  ${CMAKE_Fortran_MODULE_DIRECTORY} )
    list( APPEND ECCODES_LIBRARIES eccodes_f90 )
endif()

# Bundle
if( NOT PROJECT_NAME STREQUAL CMAKE_PROJECT_NAME )
  set( ECCODES_FOUND            TRUE PARENT_SCOPE )
  set( ECCODES_DEFINITIONS      ${ECCODES_DEFINITIONS}  PARENT_SCOPE )# includes already TPL definitions
  set( ECCODES_INCLUDE_DIRS     ${ECCODES_INCLUDE_DIRS} ${ECCODES_EXTRA_INCLUDE_DIRS} PARENT_SCOPE )
  set( ECCODES_LIBRARIES        ${ECCODES_LIBRARIES}    ${ECCODES_EXTRA_LIBRARIES} ${CMATH_LIBRARIES} PARENT_SCOPE )
  set( ECCODES_INSTALL_EXTRA_TOOLS  ${ECCODES_INSTALL_EXTRA_TOOLS} PARENT_SCOPE )
  set( ECCODES_DEFINITION_PATH  ${CMAKE_BINARY_DIR}/${ECCODES_DEFINITION_SUFF}  PARENT_SCOPE )
  set( ECCODES_SAMPLES_PATH     ${CMAKE_BINARY_DIR}/${ECCODES_SAMPLES_SUFF}     PARENT_SCOPE )
  set( ECCODES_IFS_SAMPLES_PATH ${CMAKE_BINARY_DIR}/${ECCODES_IFS_SAMPLES_SUFF} PARENT_SCOPE )
endif()

# pkg-config
ecbuild_pkgconfig(
  NAME           eccodes
  URL            "https://software.ecmwf.int/wiki/display/ECC/"
  DESCRIPTION    "The ecCodes library"
  LIBRARIES      eccodes
  IGNORE_INCLUDE_DIRS ${PYTHON_INCLUDE_DIRS} ${NUMPY_INCLUDE_DIRS} ${NETCDF_INCLUDE_DIRS}
  VARIABLES      HAVE_JPEG HAVE_LIBJASPER HAVE_LIBOPENJPEG
                 HAVE_ECCODES_THREADS HAVE_ECCODES_OMP_THREADS
                 HAVE_NETCDF HAVE_PYTHON HAVE_FORTRAN HAVE_PNG HAVE_AEC
)
if( EC_HAVE_FORTRAN )
  ecbuild_pkgconfig(
    NAME                eccodes_f90
    URL                 "https://software.ecmwf.int/wiki/display/ECC/"
    LIBRARIES           eccodes_f90 eccodes
    DESCRIPTION         "The ecCodes library for Fortran 90"
    IGNORE_INCLUDE_DIRS ${CMAKE_CURRENT_SOURCE_DIR}/fortran ${PROJECT_BINARY_DIR}/fortran
                        ${PYTHON_INCLUDE_DIRS} ${NUMPY_INCLUDE_DIRS} ${NETCDF_INCLUDE_DIRS}
    VARIABLES           HAVE_JPEG HAVE_LIBJASPER HAVE_LIBOPENJPEG
                        HAVE_ECCODES_THREADS HAVE_ECCODES_OMP_THREADS
                        HAVE_NETCDF HAVE_PYTHON HAVE_PNG HAVE_AEC
  )
endif()

###############################################################################
# finalize

ecbuild_install_project( NAME ${CMAKE_PROJECT_NAME} )

ecbuild_print_summary()

ecbuild_info("")
ecbuild_info("   +---------------------------+")
ecbuild_info("   |  ecCodes version ${ECCODES_VERSION}    |")
ecbuild_info("   |  Configuration completed  |")
ecbuild_info("   +---------------------------+")
ecbuild_info("")
ecbuild_info("   You can now do 'make' to compile the package, 'ctest' to test it and 'make install' to install it afterwards.")
ecbuild_info("")
ecbuild_info("")<|MERGE_RESOLUTION|>--- conflicted
+++ resolved
@@ -305,11 +305,7 @@
 # ecbuild_dont_pack( DIRS samples DONT_PACK_REGEX "*.grib" )
 ecbuild_dont_pack( DIRS
      concepts tests.ecmwf doxygen confluence examples.dev templates parameters java
-<<<<<<< HEAD
-     config m4 rpms gaussian_experimental gribex examples/F77
-=======
      perl config m4 rpms gaussian_experimental gribex examples/F77
->>>>>>> 55402e6e
      examples/extra examples/deprecated bamboo fortran/fortranCtypes tigge/tools
      share/eccodes  .settings
 )

--- conflicted
+++ resolved
@@ -1911,21 +1911,12 @@
     """
     @brief Create a handle from a message in memory.
 
-<<<<<<< HEAD
-    Create a new message from the input binary string and return its grib id.
-
-    @see grib_get_message
-
-    @param message binary string message
-    @return msgid of the newly created message
-=======
     Create a new message from the input binary string and return its id.
 
     @see grib_get_message
 
     @param         message binary string message
     @return        msgid of the newly created message
->>>>>>> d668370e
     @exception GribInternalError
     """
     error, msgid = _internal.grib_c_new_from_message(0, message, len(message))

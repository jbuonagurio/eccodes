
AM_CFLAGS =  @WARN_PEDANTIC@ @WERROR@ @FORCE_32_CFLAGS@

<<<<<<< HEAD
TESTS = copy_message.sh grib_get_keys.sh get_data.sh get_pl.sh get_pv.sh keys_iterator.sh \
        nearest.sh precision.sh multi_write.sh multi.sh print_data.sh set.sh set_bitmap.sh set_missing.sh \
        set_pv.sh samples.sh count_messages.sh read_message.sh read_from_file.sh index.sh get_set_uuid.sh \
        bufr_attributes.sh bufr_clone.sh bufr_expanded.sh bufr_get_keys.sh bufr_read_header.sh bufr_read_synop.sh bufr_set_keys.sh \
        bufr_keys_iterator.sh bufr_subset.sh get_product_kind.sh bufr_read_temp.sh

noinst_PROGRAMS  = f_index f_copy_message f_grib_get_keys f_get_data f_get_pl f_get_pv f_keys_iterator \
                   f_multi_write f_multi f_nearest f_precision f_print_data f_set f_set_bitmap f_set_missing \
=======
TESTS = copy_message.sh grib_get_keys.sh get_data.sh get_pl.sh get_pv.sh grib_keys_iterator.sh \
        grib_nearest.sh precision.sh multi_write.sh multi.sh grib_print_data.sh grib_set_keys.sh \
        set_bitmap.sh set_missing.sh set_pv.sh samples.sh count_messages.sh read_message.sh \
        read_from_file.sh index.sh get_set_uuid.sh bufr_attributes.sh bufr_clone.sh \
        bufr_expanded.sh bufr_get_keys.sh bufr_print_header.sh bufr_print_data.sh \
        bufr_set_keys.sh bufr_keys_iterator.sh bufr_subset.sh get_product_kind.sh bufr_read_temp.sh

noinst_PROGRAMS  = f_index f_copy_message f_grib_get_keys f_get_data f_get_pl f_get_pv f_grib_keys_iterator \
                   f_multi_write f_multi f_grib_nearest f_precision f_grib_print_data f_grib_set_keys f_set_bitmap f_set_missing \
>>>>>>> 767d813e
                   f_set_pv f_samples f_count_messages f_read_message f_read_from_file f_new_from_file \
                   f_copy_namespace f_get_set_uuid f_set_gvc f_grib_clone f_bufr_clone f_bufr_expanded f_bufr_get_keys  \
                   f_bufr_read_header f_bufr_read_synop f_bufr_set_keys f_bufr_keys_iterator f_bufr_subset f_bufr_attributes \
                   f_get_product_kind f_bufr_read_temp

f_index_SOURCES=index.f90
f_copy_message_SOURCES=copy_message.f90
f_grib_get_keys_SOURCES=grib_get_keys.f90
f_get_data_SOURCES=get_data.f90
f_get_pl_SOURCES=get_pl.f90
f_get_pv_SOURCES=get_pv.f90
f_grib_keys_iterator_SOURCES=grib_keys_iterator.f90
f_multi_write_SOURCES=multi_write.f90
f_multi_SOURCES=multi.f90
f_grib_nearest_SOURCES=grib_nearest.f90
f_precision_SOURCES=precision.f90
f_grib_print_data_SOURCES=grib_print_data.f90
f_grib_set_keys_SOURCES=grib_set_keys.f90
f_set_bitmap_SOURCES=set_bitmap.f90
f_set_missing_SOURCES=set_missing.f90
f_set_pv_SOURCES=set_pv.f90
f_samples_SOURCES=samples.f90
f_count_messages_SOURCES=count_messages.f90
f_read_message_SOURCES=read_message.f90
f_read_from_file_SOURCES=read_from_file.f90
f_new_from_file_SOURCES=new_from_file.f90
f_copy_namespace_SOURCES=copy_namespace.f90
f_get_set_uuid_SOURCES=get_set_uuid.f90
f_set_gvc_SOURCES=set_gvc.f90
f_grib_clone_SOURCES=grib_clone.f90
f_bufr_attributes_SOURCES=bufr_attributes.f90
f_bufr_clone_SOURCES=bufr_clone.f90
f_bufr_expanded_SOURCES=bufr_expanded.f90
f_bufr_get_keys_SOURCES=bufr_get_keys.f90
f_bufr_keys_iterator_SOURCES=bufr_keys_iterator.f90
f_bufr_read_header_SOURCES=bufr_read_header.f90
f_bufr_read_synop_SOURCES=bufr_read_synop.f90
f_bufr_read_temp_SOURCES=bufr_read_temp.f90
f_bufr_set_keys_SOURCES=bufr_set_keys.f90
f_bufr_subset_SOURCES=bufr_subset.f90
f_get_product_kind_SOURCES=get_product_kind.f90

INCLUDES =  -I$(top_builddir)/src

AM_FCFLAGS = $(F90_MODULE_FLAG)$(top_builddir)/fortran

LDADD = $(top_builddir)/fortran/libeccodes_f90.la $(top_builddir)/src/libeccodes.la
DEPENDENCIES = $(LDADD)

EXTRA_DIST =$(TESTS) include.sh CMakeLists.txt include.ctest.sh.in
<|MERGE_RESOLUTION|>--- conflicted
+++ resolved
@@ -1,16 +1,6 @@
 
 AM_CFLAGS =  @WARN_PEDANTIC@ @WERROR@ @FORCE_32_CFLAGS@
 
-<<<<<<< HEAD
-TESTS = copy_message.sh grib_get_keys.sh get_data.sh get_pl.sh get_pv.sh keys_iterator.sh \
-        nearest.sh precision.sh multi_write.sh multi.sh print_data.sh set.sh set_bitmap.sh set_missing.sh \
-        set_pv.sh samples.sh count_messages.sh read_message.sh read_from_file.sh index.sh get_set_uuid.sh \
-        bufr_attributes.sh bufr_clone.sh bufr_expanded.sh bufr_get_keys.sh bufr_read_header.sh bufr_read_synop.sh bufr_set_keys.sh \
-        bufr_keys_iterator.sh bufr_subset.sh get_product_kind.sh bufr_read_temp.sh
-
-noinst_PROGRAMS  = f_index f_copy_message f_grib_get_keys f_get_data f_get_pl f_get_pv f_keys_iterator \
-                   f_multi_write f_multi f_nearest f_precision f_print_data f_set f_set_bitmap f_set_missing \
-=======
 TESTS = copy_message.sh grib_get_keys.sh get_data.sh get_pl.sh get_pv.sh grib_keys_iterator.sh \
         grib_nearest.sh precision.sh multi_write.sh multi.sh grib_print_data.sh grib_set_keys.sh \
         set_bitmap.sh set_missing.sh set_pv.sh samples.sh count_messages.sh read_message.sh \
@@ -20,10 +10,9 @@
 
 noinst_PROGRAMS  = f_index f_copy_message f_grib_get_keys f_get_data f_get_pl f_get_pv f_grib_keys_iterator \
                    f_multi_write f_multi f_grib_nearest f_precision f_grib_print_data f_grib_set_keys f_set_bitmap f_set_missing \
->>>>>>> 767d813e
                    f_set_pv f_samples f_count_messages f_read_message f_read_from_file f_new_from_file \
                    f_copy_namespace f_get_set_uuid f_set_gvc f_grib_clone f_bufr_clone f_bufr_expanded f_bufr_get_keys  \
-                   f_bufr_read_header f_bufr_read_synop f_bufr_set_keys f_bufr_keys_iterator f_bufr_subset f_bufr_attributes \
+                   f_bufr_print_header f_bufr_print_data f_bufr_set_keys f_bufr_keys_iterator f_bufr_subset f_bufr_attributes \
                    f_get_product_kind f_bufr_read_temp
 
 f_index_SOURCES=index.f90
@@ -56,8 +45,8 @@
 f_bufr_expanded_SOURCES=bufr_expanded.f90
 f_bufr_get_keys_SOURCES=bufr_get_keys.f90
 f_bufr_keys_iterator_SOURCES=bufr_keys_iterator.f90
-f_bufr_read_header_SOURCES=bufr_read_header.f90
-f_bufr_read_synop_SOURCES=bufr_read_synop.f90
+f_bufr_print_header_SOURCES=bufr_print_header.f90
+f_bufr_print_data_SOURCES=bufr_print_data.f90
 f_bufr_read_temp_SOURCES=bufr_read_temp.f90
 f_bufr_set_keys_SOURCES=bufr_set_keys.f90
 f_bufr_subset_SOURCES=bufr_subset.f90

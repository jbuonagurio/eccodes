--- conflicted
+++ resolved
@@ -73,16 +73,9 @@
         # print the values for the selected keys from the message
         for key in keys:
             try:
-<<<<<<< HEAD
-              print '  %s: %s' % (key,codes_get(gid,key))
-            except CodesInternalError,err:
-              print 'Error with key="%s" : %s' % (key,err.msg)
-              print err
-=======
                 print '  %s: %s' % (key,codes_get(gid,key))
             except CodesInternalError,err:
                 print 'Error with key="%s" : %s' % (key,err.msg) 
->>>>>>> ef6941fd
 
         cnt+=1
 

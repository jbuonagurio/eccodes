#examples

<<<<<<< HEAD
!GRIB (
      clone
      ensemble_index
      get
=======
GRIB (
      grib_clone
      grib_ensemble_index
      grib_get_keys
>>>>>>> 767d813e
      index
      grib_iterator_bitmap
      grib_iterator
      grib_keys_iterator
      multi_write
      multi
      grib_nearest
      precision
      grib_print_data
      set_bitmap
      set_data
      set_pv
      grib_set_keys
    )
BUFR (
      bufr_attributes
      bufr_clone
      bufr_expanded
      bufr_get_keys
      bufr_keys_iterator
      bufr_missing
      bufr_print_header
      bufr_print_data
      bufr_read_temp
      bufr_set_keys
      bufr_subset
      )
<|MERGE_RESOLUTION|>--- conflicted
+++ resolved
@@ -1,16 +1,9 @@
 #examples
 
-<<<<<<< HEAD
 !GRIB (
-      clone
-      ensemble_index
-      get
-=======
-GRIB (
       grib_clone
       grib_ensemble_index
       grib_get_keys
->>>>>>> 767d813e
       index
       grib_iterator_bitmap
       grib_iterator

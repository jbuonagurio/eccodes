# This file was automatically generated by ./param.pl
1 cin CIN Convective inhibition (J kg**-1)
2 orog OROG Orography (m)
3 zust ZUST Friction velocity (m s**-1)
4 mean2t MEAN2T Mean temperature at 2 metres (K)
5 mean10ws MEAN10WS Mean of 10 metre wind speed (m s**-1)
6 meantcc MEANTCC Mean total cloud cover (0 - 1)
7 dl DL Lake depth (m)
8 lmlt LMLT Lake mix-layer temperature (K)
9 lmld LMLD Lake mix-layer depth (m)
10 lblt LBLT Lake bottom temperature (K)
11 ltlt LTLT Lake total layer temperature (K)
12 lshf LSHF Lake shape factor (dimensionless)
13 lict LICT Lake ice temperature (K)
14 licd LICD Lake ice depth (m)
15 dndzn DNDZN Minimum vertical gradient of refractivity inside trapping layer (m**-1)
16 dndza DNDZA Mean vertical gradient of refractivity inside trapping layer (m**-1)
17 dctb DCTB Duct base height (m)
18 tplb TPLB Trapping layer base height (m)
19 tplt TPLT Trapping layer top height (m)
21 fdir FDIR Total sky direct solar radiation at surface (J m**-2)
22 cdir CDIR Clear-sky direct solar radiation at surface (J m**-2)
23 cbh CBH Cloud base height (m)
24 deg0l DEG0L Zero degree level (m)
25 hvis HVIS Horizontal visibility (m)
26 mx2t3 MX2T3 Maximum temperature at 2 metres in the last 3 hours (K)
27 mn2t3 MN2T3 Minimum temperature at 2 metres in the last 3 hours (K)
28 10fg3 10FG3 10 metre wind gust in the last 3 hours (m s**-1)
29 i10fg I10FG Instantaneous 10 metre wind gust (m s**-1)
39 sm SM Soil Moisture (kg m**-3)
40 swi1 SWI1 Soil wetness index in layer 1 (dimensionless)
41 swi2 SWI2 Soil wetness index in layer 2 (dimensionless)
42 swi3 SWI3 Soil wetness index in layer 3 (dimensionless)
43 swi4 SWI4 Soil wetness index in layer 4 (dimensionless)
44 capes CAPES Convective available potential energy shear (m**2 s**-2)
46 hcct HCCT Height of convective cloud top (m)
47 hwbt0 HWBT0 Height of zero-degree wet-bulb temperature (m)
48 hwbt1 HWBT1 Height of one-degree wet-bulb temperature (m)
50 litoti LITOTI Instantaneous total lightning flash density (km**-2 day**-1)
<<<<<<< HEAD
51 litota1 LITOTA1 Averaged total lightning flash density over the past hour (km**-2 day**-1)
52 licgi LICGI Instantaneous cloud-to-ground lightning flash density (km**-2 day**-1)
53 licga LICGA Averaged cloud-to-ground lightning density since previous post-processing (km**-2 day**-1)
=======
51 litota1 LITOTA1 Averaged total lightning flash density in the last hour (km**-2 day**-1)
52 licgi LICGI Instantaneous cloud-to-ground lightning flash density (km**-2 day**-1)
53 licga1 LICGA1 Averaged cloud-to-ground lightning flash density in the last hour (km**-2 day**-1)
>>>>>>> a368d9d5
78 gppbfas GPPBFAS GPP coefficient from Biogenic Flux Adjustment System (dimensionless)
79 recbfas RECBFAS Rec coefficient from Biogenic Flux Adjustment System (dimensionless)
80 aco2nee ACO2NEE Accumulated Carbon Dioxide Net Ecosystem Exchange (kg m**-2)
81 aco2gpp ACO2GPP Accumulated Carbon Dioxide Gross Primary Production (kg m**-2)
82 aco2rec ACO2REC Accumulated Carbon Dioxide Ecosystem Respiration (kg m**-2)
83 fco2nee FCO2NEE Flux of Carbon Dioxide Net Ecosystem Exchange (kg m**-2 s**-1)
84 fco2gpp FCO2GPP Flux of Carbon Dioxide Gross Primary Production (kg m**-2 s**-1)
85 fco2rec FCO2REC Flux of Carbon Dioxide Ecosystem Respiration (kg m**-2 s**-1)
88 tcslw TCSLW Total column supercooled liquid water (kg m**-2)
89 tcrw TCRW Total column rain water (kg m**-2)
90 tcsw TCSW Total column snow water (kg m**-2)
91 ccf CCF Canopy cover fraction (0 - 1)
92 stf STF Soil texture fraction (0 - 1)
93 swv SWV Volumetric soil moisture (m**3 m**-3)
94 ist IST Ice temperature (K)
109 ceil CEIL Ceiling (m)
121 kx KX K index (K)
123 totalx TOTALX Total totals index (K)
129 ssrdc SSRDC Surface solar radiation downward clear-sky (J m**-2)
130 strdc STRDC Surface thermal radiation downward clear-sky (J m**-2)
131 u10n U10N Neutral wind at 10 m u-component (m s**-1)
132 v10n V10N Neutral wind at 10 m v-component (m s**-1)
134 vtnowd VTNOWD V-tendency from non-orographic wave drag (m s**-2)
136 utnowd UTNOWD U-tendency from non-orographic wave drag (m s**-2)
139 st ST Soil Temperature (K)
141 sd SD Snow depth water equivalent (kg m**-2)
144 sf SF Snow Fall water equivalent (kg m**-2)
164 tcc TCC Total Cloud Cover (%)
170 cap CAP Field capacity (kg m**-3)
171 wilt WILT Wilting point (kg m**-3)
216 fzra FZRA Accumulated freezing rain (m)
217 ilspf ILSPF Instantaneous large-scale surface precipitation fraction (0 - 1)
218 crr CRR Convective rain rate (kg m**-2 s**-1)
219 lsrr LSRR Large scale rain rate (kg m**-2 s**-1)
220 csfr CSFR Convective snowfall rate water equivalent (kg m**-2 s**-1)
221 lssfr LSSFR Large scale snowfall rate water equivalent (kg m**-2 s**-1)
222 mxtpr3 MXTPR3 Maximum total precipitation rate in the last 3 hours (kg m**-2 s**-1)
223 mntpr3 MNTPR3 Minimum total precipitation rate in the last 3 hours (kg m**-2 s**-1)
224 mxtpr6 MXTPR6 Maximum total precipitation rate in the last 6 hours (kg m**-2 s**-1)
225 mntpr6 MNTPR6 Minimum total precipitation rate in the last 6 hours (kg m**-2 s**-1)
226 mxtpr MXTPR Maximum total precipitation rate since previous post-processing (kg m**-2 s**-1)
227 mntpr MNTPR Minimum total precipitation rate since previous post-processing (kg m**-2 s**-1)
228 tp TP Total Precipitation (kg m**-2)
229 smos_tb_cdfa SMOS_TB_CDFA SMOS first Brightness Temperature Bias Correction parameter (K)
230 smos_tb_cdfb SMOS_TB_CDFB SMOS second Brightness Temperature Bias Correction parameter (dimensionless)
242 fdif FDIF Surface solar radiation diffuse total sky (J m**-2)
243 cdif CDIF Surface solar radiation diffuse clear-sky (J m**-2)
244 aldr ALDR Surface albedo of direct radiation (0 - 1)
245 aldf ALDF Surface albedo of diffuse radiation (0 - 1)
246 100u 100U 100 metre U wind component (m s**-1)
247 100v 100V 100 metre V wind component (m s**-1)
249 100si 100SI 100 metre wind speed (m s**-1)
250 irrfr IRRFR Irrigation fraction (Proportion)
251 pev PEV Potential evaporation (m)
252 irr IRR Irrigation (m)
253 ascat_sm_cdfa ASCAT_SM_CDFA ASCAT first soil moisture CDF matching parameter (m**3 m**-3)
254 ascat_sm_cdfb ASCAT_SM_CDFB ASCAT second soil moisture CDF matching parameter (dimensionless)<|MERGE_RESOLUTION|>--- conflicted
+++ resolved
@@ -37,15 +37,9 @@
 47 hwbt0 HWBT0 Height of zero-degree wet-bulb temperature (m)
 48 hwbt1 HWBT1 Height of one-degree wet-bulb temperature (m)
 50 litoti LITOTI Instantaneous total lightning flash density (km**-2 day**-1)
-<<<<<<< HEAD
-51 litota1 LITOTA1 Averaged total lightning flash density over the past hour (km**-2 day**-1)
-52 licgi LICGI Instantaneous cloud-to-ground lightning flash density (km**-2 day**-1)
-53 licga LICGA Averaged cloud-to-ground lightning density since previous post-processing (km**-2 day**-1)
-=======
 51 litota1 LITOTA1 Averaged total lightning flash density in the last hour (km**-2 day**-1)
 52 licgi LICGI Instantaneous cloud-to-ground lightning flash density (km**-2 day**-1)
 53 licga1 LICGA1 Averaged cloud-to-ground lightning flash density in the last hour (km**-2 day**-1)
->>>>>>> a368d9d5
 78 gppbfas GPPBFAS GPP coefficient from Biogenic Flux Adjustment System (dimensionless)
 79 recbfas RECBFAS Rec coefficient from Biogenic Flux Adjustment System (dimensionless)
 80 aco2nee ACO2NEE Accumulated Carbon Dioxide Net Ecosystem Exchange (kg m**-2)

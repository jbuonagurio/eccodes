# Copyright 2005-2018 ECMWF.
#
# This software is licensed under the terms of the Apache Licence Version 2.0
# which can be obtained at http://www.apache.org/licenses/LICENSE-2.0.
#
# In applying this licence, ECMWF does not waive the privileges and immunities granted to it by
# virtue of its status as an intergovernmental organisation nor does it submit to any jurisdiction.
#

constant defaultSequence=0;
constant tablesMasterDir="bufr/tables/[masterTableNumber]/wmo/[masterTablesVersionNumber]" : hidden;
if (masterTablesVersionNumber==19) {
  constant tablesLocalDir="bufr/tables/[masterTableNumber]/local/[masterTablesVersionNumber]-[localTablesVersionNumber]/[bufrHeaderCentre:l]/[bufrHeaderSubCentre]" : hidden;
} else {
  constant tablesLocalDir="bufr/tables/[masterTableNumber]/local/[localTablesVersionNumber]/[bufrHeaderCentre:l]/[bufrHeaderSubCentre]" : hidden;
}
constant rootTablesDir="bufr/tables" : hidden;

meta clearTables bufr_clear_tables() = 0 : hidden,no_copy;

when (changed(tablesMasterDir)) { set clearTables=1;}
when (changed(tablesLocalDir)) { set clearTables=1;}

# we should implement some table version dependency
#constant templatesMasterDir="bufr/templates/[masterTableNumber]/[masterTablesVersionNumber]";
#constant templatesLocalDir="bufr/templates/local/[masterTableNumber]/[bufrHeaderCentre:l]/[localTablesVersionNumber]";
constant templatesMasterDir="bufr/templates/";
constant templatesLocalDir="bufr/templates/local";

transient tableNumber=0;
#codetable[4] codeTablesMaster '[tablesMasterDir]/codetables/[tableNumber].table' : string_type,transient;
#codetable[4] codeTablesLocal '[tablesLocalDir]/codetables/[tableNumber].table' : string_type,transient;

hash_array sequences (defaultSequence,"sequence.def",tablesMasterDir,tablesLocalDir): long_type,no_copy;
#smart_table codeFlags ("codeFlag.def",tablesMasterDir,tablesLocalDir,...);

position offsetSection3;
section_length[3] section3Length = 9 ;
unsigned[1]     reservedSection3 = 0;
unsigned[2]     numberOfSubsets : dump;
alias ls.numberOfSubsets=numberOfSubsets;

if (section2Present && bufrHeaderCentre==98 && section2Length==52) {
    if ( rdbType == 2 || rdbType == 3 || rdbType == 8 || rdbType == 12 ) {
        transient isSatelliteType=1;
    } else {
        transient isSatelliteType=0;
    }
    if (isSatelliteType || numberOfSubsets>1) {
        constant isSatellite=1;
    } else {
        constant isSatellite=0;
    }
<<<<<<< HEAD
=======
    if (isSatelliteType || numberOfSubsets>1) {
        constant isSatellite=1;
    } else {
        constant isSatellite=0;
    }
>>>>>>> 0436861e
    alias rdb.isSatellite=isSatellite;
    if (isSatellite) {
        meta localLongitude1 bits(keyData,40,26,-18000000,100000) : dump,no_copy;
        meta localLatitude1 bits(keyData,72,25,-9000000,100000) : dump,no_copy;
        meta localLongitude2 bits(keyMore,0,26,-18000000,100000) : dump,no_copy;
        meta localLatitude2 bits(keyMore,32,25,-9000000,100000) : dump,no_copy;

<<<<<<< HEAD
        # This rule is taken from BUFRDC. See bufrdc_wmo/buukey.F
        # Also see ECC-686
        if (oldSubtype == 255 || numberOfSubsets>255 ||
            ( oldSubtype>=121 && oldSubtype <=130 )  ||
            oldSubtype==31) {
            meta ls.localNumberOfObservations bits(keySat,0,16) : dump,long_type,no_copy;
            meta ls.satelliteID bits(keySat,16,16) : dump,long_type,no_copy;
        } else {
            meta ls.localNumberOfObservations bits(keySat,0,8) : dump,long_type,no_copy;
            meta ls.satelliteID bits(keySat,8,16) : dump,long_type,no_copy;
=======
        if (rdbSubtype > 255 || numberOfSubsets>255 || 
            ( rdbSubtype>=121 && rdbSubtype <=130 ) || 
            rdbSubtype==31)
        {
            meta ls.localNumberOfObservations bits(keySat,0,16) : dump,long_type,no_copy;
            meta ls.satelliteID bits(keySat,16,16) : dump,long_type,no_copy;
            alias mars.satelliteID=satelliteID;
        } else {
            meta ls.localNumberOfObservations bits(keySat,0,8) : dump,long_type,no_copy;
            meta ls.satelliteID bits(keySat,8,16) : dump,long_type,no_copy;
            alias mars.satelliteID=satelliteID;
>>>>>>> 0436861e
        }
    } else {
        meta ls.localLatitude bits(keyData,72,25,-9000000,100000) : dump,no_copy;
        meta ls.localLongitude bits(keyData,40,26,-18000000,100000) : dump,no_copy;
        alias ls.ident=keyMore : dump,string_type,no_copy;
        
        alias mars.localLatitude=localLatitude;
        alias mars.localLongitude=localLongitude;
    }
}

flags[1] section3Flags 'bufr/section3_flags.table';
flagbit observedData(section3Flags,7) : dump,no_copy;
flagbit compressedData(section3Flags,6) : dump,no_copy;
position offsetDescriptors;

transient createNewData=1;
meta numberOfUnexpandedDescriptors   evaluate( (section3Length - 7) / 2 ) : no_copy;

meta unexpandedDescriptorsEncoded raw(totalLength,section3Length,7) : hidden;
meta unexpandedDescriptors unexpanded_descriptors(unexpandedDescriptorsEncoded,createNewData) :dump,no_copy;

concept bufrTemplate (unknown,"BufrTemplate.def",templatesMasterDir,templatesLocalDir) : no_copy;
alias BufrTemplate=bufrTemplate;

meta elementsTable bufr_elements_table("element.table",tablesMasterDir,tablesLocalDir) : hidden,no_copy; 

meta expandedCodes      expanded_descriptors(elementsTable,expandedCodes,0,unexpandedDescriptors,sequences) : no_copy; 
alias expandedDescriptors=expandedCodes;
#meta expandedReferences expanded_descriptors(elemetsTable,expandedCodes,2);
#meta expandedWidths     expanded_descriptors(elemetsTable,expandedCodes,3);
#meta expandedType       expanded_descriptors(elemetsTable,expandedCodes,4);

meta bufrdcExpandedDescriptors bufrdc_expanded_descriptors(expandedCodes) : no_copy;

#smart_table NAME (VALUES,FILE_NAME,MASTER_DIRECTORY,LOCAL_DIRECTORY,WIDTH_OF_CODE_IN_BITS,EXTRA_DIRECTORY,EXTRA_FILE_NAME);
smart_table expandedOriginalCodes (expandedCodes,"element.table",tablesMasterDir,tablesLocalDir,18,rootTablesDir,"operators.table") :no_copy;
meta expandedAbbreviations         smart_table_column(expandedOriginalCodes,0,1) : string_type,no_copy;
meta expandedTypes                 smart_table_column(expandedOriginalCodes,1,0) : string_type,no_copy;
meta expandedNames                 smart_table_column(expandedOriginalCodes,2,0) : string_type,no_copy;
meta expandedUnits                 smart_table_column(expandedOriginalCodes,3,0) : string_type,no_copy;
meta expandedOriginalScales        smart_table_column(expandedOriginalCodes,4,0) : long_type,no_copy;
meta expandedOriginalReferences    smart_table_column(expandedOriginalCodes,5,0) : long_type,no_copy;
meta expandedOriginalWidths        smart_table_column(expandedOriginalCodes,6,0) : long_type,no_copy;
meta expandedCrex_units            smart_table_column(expandedOriginalCodes,7,0) : long_type,no_copy;
meta expandedCrex_scales           smart_table_column(expandedOriginalCodes,8,0) : long_type,no_copy;
meta expandedCrex_widths           smart_table_column(expandedOriginalCodes,9,0) : long_type,no_copy;

position endDescriptors;
section_padding section3Padding;
meta lengthDescriptors evaluate(endDescriptors-offsetDescriptors);
meta md5Structure md5(offsetDescriptors,lengthDescriptors);<|MERGE_RESOLUTION|>--- conflicted
+++ resolved
@@ -51,14 +51,6 @@
     } else {
         constant isSatellite=0;
     }
-<<<<<<< HEAD
-=======
-    if (isSatelliteType || numberOfSubsets>1) {
-        constant isSatellite=1;
-    } else {
-        constant isSatellite=0;
-    }
->>>>>>> 0436861e
     alias rdb.isSatellite=isSatellite;
     if (isSatellite) {
         meta localLongitude1 bits(keyData,40,26,-18000000,100000) : dump,no_copy;
@@ -66,7 +58,6 @@
         meta localLongitude2 bits(keyMore,0,26,-18000000,100000) : dump,no_copy;
         meta localLatitude2 bits(keyMore,32,25,-9000000,100000) : dump,no_copy;
 
-<<<<<<< HEAD
         # This rule is taken from BUFRDC. See bufrdc_wmo/buukey.F
         # Also see ECC-686
         if (oldSubtype == 255 || numberOfSubsets>255 ||
@@ -74,28 +65,17 @@
             oldSubtype==31) {
             meta ls.localNumberOfObservations bits(keySat,0,16) : dump,long_type,no_copy;
             meta ls.satelliteID bits(keySat,16,16) : dump,long_type,no_copy;
-        } else {
-            meta ls.localNumberOfObservations bits(keySat,0,8) : dump,long_type,no_copy;
-            meta ls.satelliteID bits(keySat,8,16) : dump,long_type,no_copy;
-=======
-        if (rdbSubtype > 255 || numberOfSubsets>255 || 
-            ( rdbSubtype>=121 && rdbSubtype <=130 ) || 
-            rdbSubtype==31)
-        {
-            meta ls.localNumberOfObservations bits(keySat,0,16) : dump,long_type,no_copy;
-            meta ls.satelliteID bits(keySat,16,16) : dump,long_type,no_copy;
             alias mars.satelliteID=satelliteID;
         } else {
             meta ls.localNumberOfObservations bits(keySat,0,8) : dump,long_type,no_copy;
             meta ls.satelliteID bits(keySat,8,16) : dump,long_type,no_copy;
             alias mars.satelliteID=satelliteID;
->>>>>>> 0436861e
         }
     } else {
         meta ls.localLatitude bits(keyData,72,25,-9000000,100000) : dump,no_copy;
         meta ls.localLongitude bits(keyData,40,26,-18000000,100000) : dump,no_copy;
         alias ls.ident=keyMore : dump,string_type,no_copy;
-        
+
         alias mars.localLatitude=localLatitude;
         alias mars.localLongitude=localLongitude;
     }

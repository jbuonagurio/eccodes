#!/bin/sh
# Copyright 2005-2017 ECMWF.
#
# This software is licensed under the terms of the Apache Licence Version 2.0
# which can be obtained at http://www.apache.org/licenses/LICENSE-2.0.
# 
# In applying this licence, ECMWF does not waive the privileges and immunities granted to it by
# virtue of its status as an intergovernmental organisation nor does it submit to any jurisdiction.
#

. ./include.sh

files="regular_latlon_surface.grib2 regular_latlon_surface.grib1"

for file in $files
do

cat >statistics.filter<<EOF
set Ni=2;
set Nj=2;

set decimalPrecision=4;
set values={2.0,2.0,2.0,2.0};
print "values=[values]";
print "max=[max] min=[min] average=[average]";

set values={2.0,5.0,2.0,2.0};
print "values=[values]";
print "max=[max] min=[min] average=[average]";

EOF

${tools_dir}/grib_filter statistics.filter ${data_dir}/$file > statistics.out

diff statistics.out ${data_dir}/statistics.out.good

done
rm -f statistics.out statistics.filter


# GRIB with no missing values but some entries = 9999
# See ECC-478
# ---------------------------------------------------
input=${data_dir}/lfpw.grib1
temp1=temp1.statistics.grib
temp2=temp2.statistics.grib
stats=`${tools_dir}/grib_get -w count=50 -F%.2f -n statistics $input`
[ "$stats" = "10098 0 1064.19 3066.07 2.57004 4.60965 0" ]

# Scaling values in presence of real 9999 values
${tools_dir}/grib_set -s scaleValuesBy=0.5                     $input $temp1
${tools_dir}/grib_set -s missingValue=1.0E34,scaleValuesBy=0.5 $input $temp2
${tools_dir}/grib_compare $temp1 $temp2

# Offsetting values in presence of real 9999 values
${tools_dir}/grib_set -s offsetValuesBy=0.5                     $input $temp1
${tools_dir}/grib_set -s missingValue=1.0E34,offsetValuesBy=0.5 $input $temp2
${tools_dir}/grib_compare $temp1 $temp2

<<<<<<< HEAD
=======
# ECC-511
# GRIB2 message from NCEP/GFS with grid_complex_spatial_differencing and
# missingValueManagementUsed. No bitmap but missing values embedded in data
input=${data_dir}/gfs.complex.mvmu.grib2
stats=`${tools_dir}/grib_get -F%.2f -p max,min,avg $input`
[ "$stats" = "2.81 0.00 0.30" ]

>>>>>>> 300af457
rm -f $temp1 $temp2<|MERGE_RESOLUTION|>--- conflicted
+++ resolved
@@ -57,8 +57,6 @@
 ${tools_dir}/grib_set -s missingValue=1.0E34,offsetValuesBy=0.5 $input $temp2
 ${tools_dir}/grib_compare $temp1 $temp2
 
-<<<<<<< HEAD
-=======
 # ECC-511
 # GRIB2 message from NCEP/GFS with grid_complex_spatial_differencing and
 # missingValueManagementUsed. No bitmap but missing values embedded in data
@@ -66,5 +64,4 @@
 stats=`${tools_dir}/grib_get -F%.2f -p max,min,avg $input`
 [ "$stats" = "2.81 0.00 0.30" ]
 
->>>>>>> 300af457
 rm -f $temp1 $temp2
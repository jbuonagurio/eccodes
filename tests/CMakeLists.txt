# tests/CMakeLists.txt
#
# Configure the file which all CMake tests will include
configure_file( include.ctest.sh.in  include.ctest.sh @ONLY )

execute_process( COMMAND ${CMAKE_COMMAND} -E copy_if_different ${CMAKE_CURRENT_SOURCE_DIR}/include.sh ${CMAKE_CURRENT_BINARY_DIR} )
execute_process( COMMAND ${CMAKE_COMMAND} -E copy_if_different ${CMAKE_CURRENT_SOURCE_DIR}/utils.sh   ${CMAKE_CURRENT_BINARY_DIR} )
execute_process( COMMAND ${CMAKE_COMMAND} -E copy_if_different ${CMAKE_CURRENT_SOURCE_DIR}/number_compare.pl ${CMAKE_CURRENT_BINARY_DIR} )

# Build the executables used by test scripts
################################################
list( APPEND test_bins
      grib_double_cmp
      read_any
      julian
      index
      multi_from_message
      read_index
      unit_tests
      gauss_sub
      grib_util_set_spec
      local85
)

foreach( tool ${test_bins} )
    # here we use the fact that each tool has only one C file that matches its name
    ecbuild_add_executable( TARGET    ${tool}
                            NOINSTALL
                            SOURCES   ${tool}.c
                            LIBS      eccodes
    )
endforeach()

# Now add each test (shell scripts)
#################################################
list( APPEND tests1
    definitions
    calendar
    unit_tests
    md5
    uerra
)
list( APPEND tests2
    grib_double_cmp
    bufr_dump
    bufrdc_desc_ref
    bufrdc_ref
    bufr_compare
    bufr_copy
    bufr_count
    bufr_get
    bufr_filter
    bufr_json
    bufr_ls
    bufr_change_edition
    ecc-197
    gts_get
    gts_ls
    gts_compare
    metar_ls
	metar_get
    metar_dump
    metar_compare
    bufr_set
    ieee
    grib1to2
    grib2to1
    badgrib
    ls
    filter
    multi
    budg
    gridType
    octahedral
    global
    concept
    decimalPrecision
    bitsPerValue
    get_fail
    missing
    local
    step
    set
    iterator
    grib_compare
    level
    index
    bitmap
    list
    second_order
    multi_from_message
    change_scanning
    julian
    statistics
    tigge
    tigge_conversions
    read_any
    padding
    debug
    grib_util_set_spec
    local85
	neg_fctime
)

# These tests do not require any data downloads
foreach( test ${tests1} )
    ecbuild_add_test( TARGET eccodes_t_${test}
                      TYPE SCRIPT
                      COMMAND ${CMAKE_CURRENT_SOURCE_DIR}/${test}.sh
    )
endforeach()
ecbuild_add_test( TARGET eccodes_t_check_gaussian_grids
                  TYPE SCRIPT
                  CONDITION  ECCODES_INSTALL_EXTRA_TOOLS
                  COMMAND ${CMAKE_CURRENT_SOURCE_DIR}/check_gaussian_grids.sh
)


# Note: making the test dependent on the grib files (with DEPENDS)
#       means they will be downloaded at "make" time
#       rather than when you do "make test". Use TEST_DEPENDS instead
foreach( test ${tests2} )
    ecbuild_add_test( TARGET eccodes_t_${test}
                  TYPE SCRIPT
                  COMMAND ${CMAKE_CURRENT_SOURCE_DIR}/${test}.sh
                  RESOURCES asca_139.t1.ref
                  TEST_DEPENDS eccodes_download_gribs eccodes_download_tigge_gribs
                               eccodes_download_bufrs eccodes_download_metars eccodes_download_gts
    )
endforeach()

###########################################
# Note: the reference file is in the tests dir not data dir!
ecbuild_add_test( TARGET eccodes_t_lamb_az_eq_area
                  TYPE SCRIPT
                  COMMAND ${CMAKE_CURRENT_SOURCE_DIR}/lamb_az_eq_area.sh
                  RESOURCES lamb_az_eq_area.ref
                  TEST_DEPENDS eccodes_download_gribs
)

# These ones are conditional
###########################################
ecbuild_add_test( TARGET eccodes_t_grib_to_netcdf
                  TYPE SCRIPT
                  CONDITION HAVE_NETCDF
                  COMMAND ${CMAKE_CURRENT_SOURCE_DIR}/grib_to_netcdf.sh
                  TEST_DEPENDS eccodes_download_gribs
)

ecbuild_add_test( TARGET eccodes_t_jpeg
                  TYPE SCRIPT
                  CONDITION HAVE_JPEG
                  COMMAND ${CMAKE_CURRENT_SOURCE_DIR}/jpeg.sh
                  TEST_DEPENDS eccodes_download_gribs
)

ecbuild_add_test( TARGET eccodes_t_grib_png
                  TYPE SCRIPT
                  CONDITION HAVE_PNG
                  COMMAND ${CMAKE_CURRENT_SOURCE_DIR}/grib_png.sh
                  TEST_DEPENDS eccodes_download_gribs
)

ecbuild_add_test( TARGET eccodes_t_ccsds
                  TYPE SCRIPT
                  CONDITION HAVE_AEC
                  COMMAND ${CMAKE_CURRENT_SOURCE_DIR}/ccsds.sh
<<<<<<< HEAD
                  TEST_DEPENDS eccodes_download_gribs
)

ecbuild_add_test( TARGET eccodes_t_grib_check_param_concepts
                  TYPE SCRIPT
                  CONDITION ENABLE_EXTRA_TESTS
                  COMMAND ${CMAKE_CURRENT_SOURCE_DIR}/grib_check_param_concepts.sh
)
=======
                  TEST_DEPENDS eccodes_get_gribs
)

>>>>>>> 7daaa808
<|MERGE_RESOLUTION|>--- conflicted
+++ resolved
@@ -165,7 +165,6 @@
                   TYPE SCRIPT
                   CONDITION HAVE_AEC
                   COMMAND ${CMAKE_CURRENT_SOURCE_DIR}/ccsds.sh
-<<<<<<< HEAD
                   TEST_DEPENDS eccodes_download_gribs
 )
 
@@ -174,8 +173,4 @@
                   CONDITION ENABLE_EXTRA_TESTS
                   COMMAND ${CMAKE_CURRENT_SOURCE_DIR}/grib_check_param_concepts.sh
 )
-=======
-                  TEST_DEPENDS eccodes_get_gribs
-)
 
->>>>>>> 7daaa808

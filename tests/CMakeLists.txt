# tests/CMakeLists.txt
#
# Configure the file which all CMake tests will include
configure_file( include.ctest.sh.in  include.ctest.sh @ONLY )

execute_process( COMMAND ${CMAKE_COMMAND} -E copy_if_different ${CMAKE_CURRENT_SOURCE_DIR}/include.sh ${CMAKE_CURRENT_BINARY_DIR} )
execute_process( COMMAND ${CMAKE_COMMAND} -E copy_if_different ${CMAKE_CURRENT_SOURCE_DIR}/utils.sh   ${CMAKE_CURRENT_BINARY_DIR} )
execute_process( COMMAND ${CMAKE_COMMAND} -E copy_if_different ${CMAKE_CURRENT_SOURCE_DIR}/number_compare.pl ${CMAKE_CURRENT_BINARY_DIR} )

# Build the executables used by test scripts
################################################
list( APPEND test_bins
      grib_double_cmp
      read_any
      julian
      index
      multi_from_message
      read_index
      unit_tests
      bufr_keys_iter
      gauss_sub
      grib_util_set_spec
      local_MeteoFrance
      grib_2nd_order_numValues
      optimize_scaling
      optimize_scaling_sh
      grib_ecc-386
      bufr_ecc-517
      bufr_get_element
      sh_ieee64
      ieee
)

foreach( tool ${test_bins} )
    # here we use the fact that each tool has only one C file that matches its name
    ecbuild_add_executable( TARGET    ${tool}
                            NOINSTALL
                            SOURCES   ${tool}.c
                            LIBS      eccodes
    )
endforeach()

# Now add each test (shell scripts)
#################################################
# These tests do not require any data downloads
list( APPEND tests_no_data_reqd
    definitions
    calendar
    unit_tests
    md5
    uerra
    grib_2nd_order_numValues
    julian
<<<<<<< HEAD
    bufr_ecc-359
    bufr_ecc-517
=======
    ecc-517
    grib_efas
>>>>>>> de85031d
)
# These tests do require data downloads
list( APPEND tests_data_reqd
    grib_double_cmp
    bufr_dump
    bufr_dump_decode_filter
    bufr_dump_encode_filter
    bufrdc_desc_ref
    bufrdc_ref
    bufr_compare
    bufr_copy
    bufr_count
    bufr_get
    bufr_filter
    bufr_filter_extract_datetime
    bufr_filter_extract_area
    bufr_json
    bufr_ls
    bufr_change_edition
    bufr_keys_iter
    bufr_get_element
    bufr_wmo_tables
    bufr_ecc-197
    bufr_ecc-286
    bufr_ecc-288
    bufr_ecc-313
    bufr_ecc-379
    bufr_ecc-393
    bufr_ecc-433
    grib_ecc-490
    bufr_ecc-556
    gts_get
    gts_ls
    gts_compare
    metar_ls
    metar_get
    metar_dump
    metar_compare
    bufr_set
    ieee
    sh_ieee64
    optimize_scaling
    optimize_scaling_sh
    grib1to2
    grib2to1
    grib1to3
    grib2to3
    grib3_templates
    badgrib
    grib_ls
    grib_filter
    grib_multi
    budg
    gridType
    grib_octahedral
    grib_global
    grib_concept
    decimalPrecision
    grib_bitsPerValue
    get_fail
    missing
    grib_local
    grib_step
    grib_set
    grib_iterator
    grib_compare
    grib_level
    index
    grib_bitmap
    list
    grib_second_order
    multi_from_message
    grib_change_scanning
    grib_statistics
    tigge
    tigge_conversions
    read_any
    grib_dump
    grib_dump_debug
    grib_util_set_spec
    local_MeteoFrance
    grib_neg_fctime
    codes_split_file
)
if( HAVE_FORTRAN AND ENABLE_EXTRA_TESTS )
    list(APPEND tests_data_reqd bufr_dump_encode_fortran)
    list(APPEND tests_data_reqd bufr_dump_decode_fortran)
endif()
if( ENABLE_EXTRA_TESTS )
    list(APPEND tests_data_reqd grib_padding)
    list(APPEND tests_data_reqd bufr_dump_encode_C)
    list(APPEND tests_data_reqd bufr_dump_decode_C)
endif()

# These tests do not require any data downloads
foreach( test ${tests_no_data_reqd} )
    ecbuild_add_test( TARGET eccodes_t_${test}
                      TYPE SCRIPT
                      COMMAND ${CMAKE_CURRENT_SOURCE_DIR}/${test}.sh
    )
endforeach()
ecbuild_add_test( TARGET eccodes_t_check_gaussian_grids
                  TYPE SCRIPT
                  CONDITION  ECCODES_INSTALL_EXTRA_TOOLS
                  COMMAND ${CMAKE_CURRENT_SOURCE_DIR}/check_gaussian_grids.sh
)


# Note: making the test dependent on the grib files (with DEPENDS)
#       means they will be downloaded at "make" time
#       rather than when you do "ctest". Use TEST_DEPENDS instead
foreach( test ${tests_data_reqd} )
    ecbuild_add_test( TARGET eccodes_t_${test}
                  TYPE SCRIPT
                  COMMAND ${CMAKE_CURRENT_SOURCE_DIR}/${test}.sh
                  RESOURCES asca_139.t1.ref
                  TEST_DEPENDS eccodes_download_gribs eccodes_download_tigge_gribs
                               eccodes_download_bufrs eccodes_download_metars eccodes_download_gts
    )
endforeach()

if( HAVE_FORTRAN AND ENABLE_EXTRA_TESTS )
    set_tests_properties ( eccodes_t_bufr_dump_encode_fortran PROPERTIES TIMEOUT 2500)
endif()
if( ENABLE_EXTRA_TESTS )
    set_tests_properties ( eccodes_t_bufr_dump_encode_C PROPERTIES TIMEOUT 2500)
endif()


if( HAVE_PYTHON AND ENABLE_EXTRA_TESTS )
    list( APPEND ptests bufr_dump_encode_python bufr_dump_decode_python )
    foreach( test ${ptests} )
        ecbuild_add_test( TARGET eccodes_t_${test}
                          TYPE SCRIPT
                          COMMAND ${CMAKE_CURRENT_SOURCE_DIR}/${test}.sh
                          ENVIRONMENT PYTHON=${PYTHON_EXECUTABLE} PYTHONPATH=${PROJECT_BINARY_DIR}/python
                          TEST_DEPENDS eccodes_download_bufrs
        )
    endforeach()
endif()

###########################################
# Note: the reference file is in the tests dir not data dir!
ecbuild_add_test( TARGET eccodes_t_lamb_az_eq_area
                  TYPE SCRIPT
                  COMMAND ${CMAKE_CURRENT_SOURCE_DIR}/lamb_az_eq_area.sh
                  RESOURCES lamb_az_eq_area.ref
                  TEST_DEPENDS eccodes_download_gribs
)

# These ones are conditional
###########################################
if( ENABLE_EXTRA_TESTS AND HAVE_ECCODES_THREADS )
    ecbuild_add_executable( TARGET    grib_encode_pthreads
                            NOINSTALL
                            SOURCES   grib_encode_pthreads.c
                            LIBS      eccodes
    )
    ecbuild_add_test( TARGET eccodes_t_grib_encode_pthreads
                      TYPE SCRIPT
                      COMMAND ${CMAKE_CURRENT_SOURCE_DIR}/grib_encode_pthreads.sh
    )
endif()

ecbuild_add_test( TARGET eccodes_t_grib_to_netcdf
                  TYPE SCRIPT
                  CONDITION HAVE_NETCDF
                  COMMAND ${CMAKE_CURRENT_SOURCE_DIR}/grib_to_netcdf.sh
                  TEST_DEPENDS eccodes_download_gribs
)

ecbuild_add_test( TARGET eccodes_t_grib_jpeg
                  TYPE SCRIPT
                  CONDITION HAVE_JPEG
                  COMMAND ${CMAKE_CURRENT_SOURCE_DIR}/grib_jpeg.sh
                  TEST_DEPENDS eccodes_download_gribs
)

ecbuild_add_test( TARGET eccodes_t_grib_png
                  TYPE SCRIPT
                  CONDITION HAVE_PNG
                  COMMAND ${CMAKE_CURRENT_SOURCE_DIR}/grib_png.sh
                  TEST_DEPENDS eccodes_download_gribs
)

ecbuild_add_test( TARGET eccodes_t_grib_ccsds
                  TYPE SCRIPT
                  CONDITION HAVE_AEC
                  COMMAND ${CMAKE_CURRENT_SOURCE_DIR}/grib_ccsds.sh
                  TEST_DEPENDS eccodes_download_gribs
)

ecbuild_add_test( TARGET eccodes_t_grib_check_param_concepts
                  TYPE SCRIPT
                  CONDITION ENABLE_EXTRA_TESTS
                  COMMAND ${CMAKE_CURRENT_SOURCE_DIR}/grib_check_param_concepts.sh
)
# Performance test. Must have -DENABLE_GRIB_TIMER=ON
ecbuild_add_test( TARGET eccodes_t_grib_ecc-386
                  TYPE SCRIPT
                  CONDITION ENABLE_EXTRA_TESTS AND ENABLE_GRIB_TIMER
                  COMMAND ${CMAKE_CURRENT_SOURCE_DIR}/grib_ecc-386.sh
                  TEST_DEPENDS eccodes_download_gribs
)<|MERGE_RESOLUTION|>--- conflicted
+++ resolved
@@ -51,13 +51,9 @@
     uerra
     grib_2nd_order_numValues
     julian
-<<<<<<< HEAD
     bufr_ecc-359
     bufr_ecc-517
-=======
-    ecc-517
     grib_efas
->>>>>>> de85031d
 )
 # These tests do require data downloads
 list( APPEND tests_data_reqd
